--- conflicted
+++ resolved
@@ -26,12 +26,8 @@
   },
   "constants": {
     "DEFERRED_SLOTS_COUNT": 2,
-<<<<<<< HEAD
-    "GAS_TOKEN_ADDRESS": "sov1p9xxgsh78u3nxsl0zhfq4eazy0y4c8m5psjv3k3vrv45859jgazq3x72sg"
-=======
     "GAS_TOKEN_ADDRESS": "sov1p9xxgsh78u3nxsl0zhfq4eazy0y4c8m5psjv3k3vrv45859jgazq3x72sg",
     "GAS_TX_FIXED_COST": [0, 0],
     "GAS_TX_COST_PER_BYTE": [0, 0]
->>>>>>> c9f56b47
   }
 }