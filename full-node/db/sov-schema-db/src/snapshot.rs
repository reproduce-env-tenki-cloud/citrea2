//! Snapshot related logic

use std::collections::btree_map;
use std::iter::Rev;
use std::sync::{Arc, LockResult, Mutex, RwLock, RwLockReadGuard};

<<<<<<< HEAD
use crate::schema::{KeyCodec, ValueCodec};
=======
use crate::schema::{KeyCodec, KeyDecoder, ValueCodec};
>>>>>>> 081ca9c5
use crate::schema_batch::SchemaBatchIterator;
use crate::{Operation, Schema, SchemaBatch, SchemaKey, SchemaValue, SeekKeyEncoder};

/// Id of database snapshot
pub type SnapshotId = u64;

/// A trait to make nested calls to several [`SchemaBatch`]s and eventually [`crate::DB`]
pub trait QueryManager {
    /// Iterator over key-value pairs in reverse lexicographic order in given [`Schema`]
    type Iter<'a, S: Schema>: Iterator<Item = (SchemaKey, SchemaValue)>
    where
        Self: 'a;
<<<<<<< HEAD
=======
    /// Iterator with given range
    type RangeIter<'a, S: Schema>: Iterator<Item = (SchemaKey, SchemaValue)>
    where
        Self: 'a;
>>>>>>> 081ca9c5
    /// Get a value from parents of given [`SnapshotId`]
    /// In case of unknown [`SnapshotId`] return `Ok(None)`
    fn get<S: Schema>(
        &self,
        snapshot_id: SnapshotId,
        key: &impl KeyCodec<S>,
    ) -> anyhow::Result<Option<S::Value>>;

    /// Returns an iterator over all key-value pairs in given [`Schema`] in reverse lexicographic order
    /// Starting from given [`SnapshotId`]
    fn iter<S: Schema>(&self, snapshot_id: SnapshotId) -> anyhow::Result<Self::Iter<'_, S>>;
<<<<<<< HEAD
=======
    /// Returns an iterator over all key-value pairs in given [`Schema`] in reverse lexicographic order
    /// Starting from given [`SnapshotId`], where largest returned key will be less or equal to `upper_bound`
    fn iter_range<S: Schema>(
        &self,
        snapshot_id: SnapshotId,
        upper_bound: SchemaKey,
    ) -> anyhow::Result<Self::RangeIter<'_, S>>;
>>>>>>> 081ca9c5
}

/// Simple wrapper around `RwLock` that only allows read access.
#[derive(Debug)]
pub struct ReadOnlyLock<T> {
    lock: Arc<RwLock<T>>,
}

impl<T> ReadOnlyLock<T> {
    /// Create new [`ReadOnlyLock`] from [`Arc<RwLock<T>>`].
    pub fn new(lock: Arc<RwLock<T>>) -> Self {
        Self { lock }
    }

    /// Acquires a read lock on the underlying `RwLock`.
    pub fn read(&self) -> LockResult<RwLockReadGuard<'_, T>> {
        self.lock.read()
    }
}

impl<T> From<Arc<RwLock<T>>> for ReadOnlyLock<T> {
    fn from(value: Arc<RwLock<T>>) -> Self {
        Self::new(value)
    }
}

/// Wrapper around [`QueryManager`] that allows to read from snapshots
#[derive(Debug)]
pub struct DbSnapshot<Q> {
    id: SnapshotId,
    cache: Mutex<SchemaBatch>,
    parents_manager: ReadOnlyLock<Q>,
}

impl<Q> DbSnapshot<Q> {
    /// Create new [`DbSnapshot`]
    pub fn new(id: SnapshotId, manager: ReadOnlyLock<Q>) -> Self {
        Self {
            id,
            cache: Mutex::new(SchemaBatch::default()),
            parents_manager: manager,
        }
    }

    /// Store a value in snapshot
    pub fn put<S: Schema>(
        &self,
        key: &impl KeyCodec<S>,
        value: &impl ValueCodec<S>,
    ) -> anyhow::Result<()> {
        self.cache
            .lock()
            .expect("Local SchemaBatch lock must not be poisoned")
            .put(key, value)
    }

    /// Delete given key from snapshot
    pub fn delete<S: Schema>(&self, key: &impl KeyCodec<S>) -> anyhow::Result<()> {
        self.cache
            .lock()
            .expect("Local SchemaBatch lock must not be poisoned")
            .delete(key)
    }

    /// Writes many operations at once, atomically
    pub fn write_many(&self, batch: SchemaBatch) -> anyhow::Result<()> {
        let mut cache = self
            .cache
            .lock()
            .expect("Local SchemaBatch lock must not be poisoned");
        cache.merge(batch);
        Ok(())
    }
}

impl<Q: QueryManager> DbSnapshot<Q> {
    /// Get a value from current snapshot, its parents or underlying database
    pub fn read<S: Schema>(&self, key: &impl KeyCodec<S>) -> anyhow::Result<Option<S::Value>> {
        // Some(Operation) means that key was touched,
        // but in case of deletion we early return None
        // Only in case of not finding operation for key,
        // we go deeper

        // Hold local cache lock explicitly, so reads are atomic
        let local_cache = self
            .cache
            .lock()
            .expect("SchemaBatch lock should not be poisoned");

        // 1. Check in cache
        if let Some(operation) = local_cache.read(key)? {
            return decode_operation::<S>(operation);
        }

        // 2. Check parent
        let parent = self
            .parents_manager
            .read()
            .expect("Parent lock must not be poisoned");
        parent.get::<S>(self.id, key)
    }

    /// Get value of largest key written value for given [`Schema`]
    pub fn get_largest<S: Schema>(&self) -> anyhow::Result<Option<(S::Key, S::Value)>> {
        let local_cache = self
            .cache
            .lock()
            .expect("SchemaBatch lock must not be poisoned");
        let local_cache_iter = local_cache.iter::<S>();

        let parent = self
            .parents_manager
            .read()
            .expect("Parent lock must not be poisoned");

        let parent_iter = parent.iter::<S>(self.id)?;

        let mut combined_iter: SnapshotIter<'_, S, _, _> = SnapshotIter {
            local_cache_iter: local_cache_iter.peekable(),
            parent_iter: parent_iter.peekable(),
        };

        if let Some((key, value)) = combined_iter.next() {
            let key = S::Key::decode_key(&key)?;
            let value = S::Value::decode_value(&value)?;
            return Ok(Some((key, value)));
        }

        Ok(None)
    }

    /// Get largest value in [`Schema`] that is smaller or equal than give `seek_key`
    pub fn get_prev<S: Schema>(
        &self,
        seek_key: &impl SeekKeyEncoder<S>,
    ) -> anyhow::Result<Option<(S::Key, S::Value)>> {
        let seek_key = seek_key.encode_seek_key()?;
        let local_cache = self
            .cache
            .lock()
            .expect("Local cache lock must not be poisoned");
        let local_cache_iter = local_cache.iter_range::<S>(seek_key.clone());

        let parent = self
            .parents_manager
            .read()
            .expect("Parent snapshots lock must not be poisoned");
        let parent_iter = parent.iter_range::<S>(self.id, seek_key.clone())?;

        let mut combined_iter: SnapshotIter<'_, S, _, _> = SnapshotIter {
            local_cache_iter: local_cache_iter.peekable(),
            parent_iter: parent_iter.peekable(),
        };

        if let Some((key, value)) = combined_iter.next() {
            let key = S::Key::decode_key(&key)?;
            let value = S::Value::decode_value(&value)?;
            return Ok(Some((key, value)));
        }
        Ok(None)
    }
}

struct SnapshotIter<'a, S, LocalIter, ParentIter>
where
    S: Schema,
    LocalIter: Iterator<Item = (&'a SchemaKey, &'a Operation)>,
    ParentIter: Iterator<Item = (SchemaKey, SchemaValue)>,
{
    local_cache_iter: std::iter::Peekable<SchemaBatchIterator<'a, S, LocalIter>>,
    parent_iter: std::iter::Peekable<ParentIter>,
}

impl<'a, S, LocalIter, ParentIter> Iterator for SnapshotIter<'a, S, LocalIter, ParentIter>
where
    S: Schema,
    LocalIter: Iterator<Item = (&'a SchemaKey, &'a Operation)>,
    ParentIter: Iterator<Item = (SchemaKey, SchemaValue)>,
{
    type Item = (SchemaKey, SchemaValue);

    fn next(&mut self) -> Option<Self::Item> {
        loop {
            let local_cache_peeked = self.local_cache_iter.peek();
            let parent_peeked = self.parent_iter.peek();

            match (local_cache_peeked, parent_peeked) {
                // Both iterators exhausted
                (None, None) => break,
                // Parent exhausted (just like me on friday)
                (Some(&(key, operation)), None) => {
                    self.local_cache_iter.next();
                    let next = put_or_none(key, operation);
                    if next.is_none() {
                        continue;
                    }
                    return next;
                }
                // Local exhausted
                (None, Some((_key, _value))) => {
                    return self.parent_iter.next();
                }
                // Both are active, need to compare keys
                (Some(&(local_key, local_operation)), Some((parent_key, _parent_value))) => {
                    return if local_key < parent_key {
                        self.parent_iter.next()
                    } else {
                        // Local is preferable, as it is the latest
                        // But both operators must succeed
                        if local_key == parent_key {
                            self.parent_iter.next();
                        }
                        self.local_cache_iter.next();
                        let next = put_or_none(local_key, local_operation);
                        if next.is_none() {
                            continue;
                        }
                        next
                    };
                }
            }
        }

        None
    }

    /// Get value of largest key written value for given [`Schema`]
    pub fn get_largest<S: Schema>(&self) -> anyhow::Result<Option<S::Value>> {
        let local_cache = self
            .cache
            .lock()
            .expect("SchemaBatch lock must not be poisoned");
        let local_cache_iter = local_cache.iter::<S>();

        let parent = self
            .parents_manager
            .read()
            .expect("Parent lock must not be poisoned");

        let parent_iter = parent.iter::<S>(self.id)?;

        let mut combined_iter: SnapshotIter<'_, Q, S> = SnapshotIter {
            local_cache_iter: local_cache_iter.peekable(),
            parent_iter: parent_iter.peekable(),
        };

        if let Some((_, value)) = combined_iter.next() {
            let value = S::Value::decode_value(&value)?;
            return Ok(Some(value));
        }

        Ok(None)
    }

    /// Get value in [`Schema`] that is smaller or equal than give `seek_key`
    pub fn get_prev<S: Schema>(
        &self,
        seek_key: &impl SeekKeyEncoder<S>,
    ) -> anyhow::Result<Option<S::Value>> {
        let seek_key = seek_key.encode_seek_key()?;

        let local_cache = self
            .cache
            .lock()
            .expect("Local cache lock must not be poisoned");

        let local_cache_iter = local_cache.iter::<S>();

        let parent = self
            .parents_manager
            .read()
            .expect("Parent snapshots lock must not be poisoned");

        let parent_iter = parent.iter::<S>(self.id)?;

        let combined_iter: SnapshotIter<'_, Q, S> = SnapshotIter {
            local_cache_iter: local_cache_iter.peekable(),
            parent_iter: parent_iter.peekable(),
        };

        if let Some((_, value)) = combined_iter
            .filter_map(|(key, value)| {
                if key <= seek_key {
                    return Some((key, value));
                }
                None
            })
            .next()
        {
            return Ok(Some(S::Value::decode_value(&value)?));
        }

        Ok(None)
    }
}

struct SnapshotIter<'a, Q: QueryManager + 'a, S: Schema> {
    local_cache_iter: std::iter::Peekable<SchemaBatchIterator<'a, S>>,
    parent_iter: std::iter::Peekable<Q::Iter<'a, S>>,
}

impl<'a, Q: QueryManager + 'a, S: Schema> Iterator for SnapshotIter<'a, Q, S> {
    type Item = (SchemaKey, SchemaValue);

    fn next(&mut self) -> Option<Self::Item> {
        loop {
            let local_cache_peeked = self.local_cache_iter.peek();
            let parent_peeked = self.parent_iter.peek();

            match (local_cache_peeked, parent_peeked) {
                // Both iterators exhausted
                (None, None) => break,
                // Parent exhausted (just like me on friday)
                (Some(&(key, operation)), None) => {
                    self.local_cache_iter.next();
                    let next = put_or_none(key, operation);
                    if next.is_none() {
                        continue;
                    }
                    return next;
                }
                // Local exhausted
                (None, Some((_key, _value))) => {
                    return self.parent_iter.next();
                }
                // Both are active, need to compare keys
                (Some(&(local_key, local_operation)), Some((parent_key, _parent_value))) => {
                    return if local_key < parent_key {
                        self.parent_iter.next()
                    } else {
                        // Local is preferable, as it is the latest
                        // But both operators must succeed
                        if local_key == parent_key {
                            self.parent_iter.next();
                        }
                        self.local_cache_iter.next();
                        let next = put_or_none(local_key, local_operation);
                        if next.is_none() {
                            continue;
                        }
                        next
                    };
                }
            }
        }

        None
    }
}

/// Read only version of [`DbSnapshot`], for usage inside [`QueryManager`]
pub struct ReadOnlyDbSnapshot {
    id: SnapshotId,
    cache: SchemaBatch,
}

impl ReadOnlyDbSnapshot {
    /// Get value from its own cache
    pub fn get<S: Schema>(&self, key: &impl KeyCodec<S>) -> anyhow::Result<Option<&Operation>> {
        self.cache.read(key)
    }

    /// Get id of this Snapshot
    pub fn get_id(&self) -> SnapshotId {
        self.id
    }

    /// Iterate over all operations in snapshot in reversed lexicographic order
<<<<<<< HEAD
    pub fn iter<S: Schema>(&self) -> SchemaBatchIterator<'_, S> {
        self.cache.iter::<S>()
    }
=======
    pub fn iter<S: Schema>(
        &self,
    ) -> SchemaBatchIterator<'_, S, Rev<btree_map::Iter<SchemaKey, Operation>>> {
        self.cache.iter::<S>()
    }

    /// Iterate over all operations in snapshot in reversed lexicographical order, starting from `upper_bound`
    pub fn iter_range<S: Schema>(
        &self,
        upper_bound: SchemaKey,
    ) -> SchemaBatchIterator<'_, S, Rev<btree_map::Range<SchemaKey, Operation>>> {
        self.cache.iter_range::<S>(upper_bound)
    }
>>>>>>> 081ca9c5
}

impl<Q> From<DbSnapshot<Q>> for ReadOnlyDbSnapshot {
    fn from(snapshot: DbSnapshot<Q>) -> Self {
        Self {
            id: snapshot.id,
            cache: snapshot
                .cache
                .into_inner()
                .expect("SchemaBatch lock must not be poisoned"),
        }
    }
}

impl From<ReadOnlyDbSnapshot> for SchemaBatch {
    fn from(value: ReadOnlyDbSnapshot) -> Self {
        value.cache
    }
}

fn decode_operation<S: Schema>(operation: &Operation) -> anyhow::Result<Option<S::Value>> {
    match operation {
        Operation::Put { value } => {
            let value = S::Value::decode_value(value)?;
            Ok(Some(value))
        }
        Operation::Delete => Ok(None),
    }
}

fn put_or_none(key: &SchemaKey, operation: &Operation) -> Option<(SchemaKey, SchemaValue)> {
    if let Operation::Put { value } = operation {
        return Some((key.to_vec(), value.to_vec()));
    }
    None
}

/// QueryManager, which never returns any values
<<<<<<< HEAD
=======
#[derive(Clone, Debug, Default)]
>>>>>>> 081ca9c5
pub struct NoopQueryManager;

impl QueryManager for NoopQueryManager {
    type Iter<'a, S: Schema> = std::iter::Empty<(SchemaKey, SchemaValue)>;
<<<<<<< HEAD
=======
    type RangeIter<'a, S: Schema> = std::iter::Empty<(SchemaKey, SchemaValue)>;
>>>>>>> 081ca9c5

    fn get<S: Schema>(
        &self,
        _snapshot_id: SnapshotId,
        _key: &impl KeyCodec<S>,
    ) -> anyhow::Result<Option<S::Value>> {
        Ok(None)
    }

    fn iter<S: Schema>(&self, _snapshot_id: SnapshotId) -> anyhow::Result<Self::Iter<'_, S>> {
        Ok(std::iter::empty())
    }
<<<<<<< HEAD
=======

    fn iter_range<S: Schema>(
        &self,
        _snapshot_id: SnapshotId,
        _upper_bound: SchemaKey,
    ) -> anyhow::Result<Self::RangeIter<'_, S>> {
        Ok(std::iter::empty())
    }
}

/// Snapshot manager, where all snapshots are collapsed into 1
#[derive(Default)]
pub struct SingleSnapshotQueryManager {
    cache: SchemaBatch,
}

impl SingleSnapshotQueryManager {
    /// Adding new snapshot. It will override any existing data on key match
    pub fn add_snapshot(&mut self, snapshot: ReadOnlyDbSnapshot) {
        let ReadOnlyDbSnapshot {
            cache: new_data, ..
        } = snapshot;

        self.cache.merge(new_data);
    }
}

impl QueryManager for SingleSnapshotQueryManager {
    type Iter<'a, S: Schema> = std::vec::IntoIter<(SchemaKey, SchemaValue)>;
    type RangeIter<'a, S: Schema> = std::vec::IntoIter<(SchemaKey, SchemaValue)>;

    fn get<S: Schema>(
        &self,
        _snapshot_id: SnapshotId,
        key: &impl KeyCodec<S>,
    ) -> anyhow::Result<Option<S::Value>> {
        if let Some(Operation::Put { value }) = self.cache.read(key)? {
            let value = S::Value::decode_value(value)?;
            return Ok(Some(value));
        }
        Ok(None)
    }

    fn iter<S: Schema>(&self, _snapshot_id: SnapshotId) -> anyhow::Result<Self::Iter<'_, S>> {
        let collected: Vec<(SchemaKey, SchemaValue)> = self
            .cache
            .iter::<S>()
            .filter_map(|(k, op)| match op {
                Operation::Put { value } => Some((k.to_vec(), value.to_vec())),
                Operation::Delete => None,
            })
            .collect();

        Ok(collected.into_iter())
    }

    fn iter_range<S: Schema>(
        &self,
        _snapshot_id: SnapshotId,
        upper_bound: SchemaKey,
    ) -> anyhow::Result<Self::RangeIter<'_, S>> {
        let collected: Vec<(SchemaKey, SchemaValue)> = self
            .cache
            .iter_range::<S>(upper_bound)
            .filter_map(|(k, op)| match op {
                Operation::Put { value } => Some((k.to_vec(), value.to_vec())),
                Operation::Delete => None,
            })
            .collect();

        Ok(collected.into_iter())
    }
>>>>>>> 081ca9c5
}

#[cfg(test)]
mod tests {
    use super::*;
    use crate::define_schema;
    use crate::schema::KeyEncoder;
    use crate::test::{TestCompositeField, TestField};

    define_schema!(TestSchema, TestCompositeField, TestField, "TestCF");

<<<<<<< HEAD
    struct SingleSnapshotQueryManager {
        cache: SchemaBatch,
    }

    impl QueryManager for SingleSnapshotQueryManager {
        type Iter<'a, S: Schema> = std::vec::IntoIter<(SchemaKey, SchemaValue)>;

        fn get<S: Schema>(
            &self,
            _snapshot_id: SnapshotId,
            key: &impl KeyCodec<S>,
        ) -> anyhow::Result<Option<S::Value>> {
            if let Some(Operation::Put { value }) = self.cache.read(key)? {
                let value = S::Value::decode_value(value)?;
                return Ok(Some(value));
            }
            Ok(None)
        }

        fn iter<S: Schema>(&self, _snapshot_id: SnapshotId) -> anyhow::Result<Self::Iter<'_, S>> {
            let collected: Vec<(SchemaKey, SchemaValue)> = self
                .cache
                .iter::<S>()
                .filter_map(|(k, op)| match op {
                    Operation::Put { value } => Some((k.to_vec(), value.to_vec())),
                    Operation::Delete => None,
                })
                .collect();

            Ok(collected.into_iter())
        }
    }

=======
>>>>>>> 081ca9c5
    fn encode_key(key: &TestCompositeField) -> Vec<u8> {
        <TestCompositeField as KeyEncoder<TestSchema>>::encode_key(key).unwrap()
    }

    fn encode_value(value: &TestField) -> Vec<u8> {
        <TestField as ValueCodec<TestSchema>>::encode_value(value).unwrap()
    }

    #[test]
    fn test_db_snapshot_iterator_empty() {
        let local_cache = SchemaBatch::new();
        let parent_values = SchemaBatch::new();

        let manager = SingleSnapshotQueryManager {
            cache: parent_values,
        };

        let local_cache_iter = local_cache.iter::<TestSchema>().peekable();
        let manager_iter = manager.iter::<TestSchema>(0).unwrap().peekable();

<<<<<<< HEAD
        let snapshot_iter = SnapshotIter::<'_, SingleSnapshotQueryManager, TestSchema> {
=======
        let snapshot_iter = SnapshotIter::<'_, TestSchema, _, _> {
>>>>>>> 081ca9c5
            local_cache_iter,
            parent_iter: manager_iter,
        };

        let values: Vec<(SchemaKey, SchemaValue)> = snapshot_iter.collect();

        assert!(values.is_empty());
    }

    #[test]
    fn test_db_snapshot_iterator_values() {
        let k1 = TestCompositeField(0, 1, 0);
        let k2 = TestCompositeField(0, 1, 2);
        let k3 = TestCompositeField(3, 1, 0);
        let k4 = TestCompositeField(3, 2, 0);

        let mut parent_values = SchemaBatch::new();
        parent_values.put::<TestSchema>(&k2, &TestField(2)).unwrap();
        parent_values.put::<TestSchema>(&k1, &TestField(1)).unwrap();
        parent_values.put::<TestSchema>(&k4, &TestField(4)).unwrap();
        parent_values.put::<TestSchema>(&k3, &TestField(3)).unwrap();

        let mut local_cache = SchemaBatch::new();
        local_cache.delete::<TestSchema>(&k3).unwrap();
        local_cache.put::<TestSchema>(&k1, &TestField(10)).unwrap();
        local_cache.put::<TestSchema>(&k2, &TestField(20)).unwrap();

        let manager = SingleSnapshotQueryManager {
            cache: parent_values,
        };

        let local_cache_iter = local_cache.iter::<TestSchema>().peekable();
        let manager_iter = manager.iter::<TestSchema>(0).unwrap().peekable();

<<<<<<< HEAD
        let snapshot_iter = SnapshotIter::<'_, SingleSnapshotQueryManager, TestSchema> {
=======
        let snapshot_iter = SnapshotIter::<'_, TestSchema, _, _> {
>>>>>>> 081ca9c5
            local_cache_iter,
            parent_iter: manager_iter,
        };

        let actual_values: Vec<(SchemaKey, SchemaValue)> = snapshot_iter.collect();
        let expected_values = vec![
            (encode_key(&k4), encode_value(&TestField(4))),
            (encode_key(&k2), encode_value(&TestField(20))),
            (encode_key(&k1), encode_value(&TestField(10))),
        ];

        assert_eq!(expected_values, actual_values);
    }
}<|MERGE_RESOLUTION|>--- conflicted
+++ resolved
@@ -4,11 +4,7 @@
 use std::iter::Rev;
 use std::sync::{Arc, LockResult, Mutex, RwLock, RwLockReadGuard};
 
-<<<<<<< HEAD
-use crate::schema::{KeyCodec, ValueCodec};
-=======
 use crate::schema::{KeyCodec, KeyDecoder, ValueCodec};
->>>>>>> 081ca9c5
 use crate::schema_batch::SchemaBatchIterator;
 use crate::{Operation, Schema, SchemaBatch, SchemaKey, SchemaValue, SeekKeyEncoder};
 
@@ -21,13 +17,10 @@
     type Iter<'a, S: Schema>: Iterator<Item = (SchemaKey, SchemaValue)>
     where
         Self: 'a;
-<<<<<<< HEAD
-=======
     /// Iterator with given range
     type RangeIter<'a, S: Schema>: Iterator<Item = (SchemaKey, SchemaValue)>
     where
         Self: 'a;
->>>>>>> 081ca9c5
     /// Get a value from parents of given [`SnapshotId`]
     /// In case of unknown [`SnapshotId`] return `Ok(None)`
     fn get<S: Schema>(
@@ -39,8 +32,6 @@
     /// Returns an iterator over all key-value pairs in given [`Schema`] in reverse lexicographic order
     /// Starting from given [`SnapshotId`]
     fn iter<S: Schema>(&self, snapshot_id: SnapshotId) -> anyhow::Result<Self::Iter<'_, S>>;
-<<<<<<< HEAD
-=======
     /// Returns an iterator over all key-value pairs in given [`Schema`] in reverse lexicographic order
     /// Starting from given [`SnapshotId`], where largest returned key will be less or equal to `upper_bound`
     fn iter_range<S: Schema>(
@@ -48,7 +39,6 @@
         snapshot_id: SnapshotId,
         upper_bound: SchemaKey,
     ) -> anyhow::Result<Self::RangeIter<'_, S>>;
->>>>>>> 081ca9c5
 }
 
 /// Simple wrapper around `RwLock` that only allows read access.
@@ -417,11 +407,6 @@
     }
 
     /// Iterate over all operations in snapshot in reversed lexicographic order
-<<<<<<< HEAD
-    pub fn iter<S: Schema>(&self) -> SchemaBatchIterator<'_, S> {
-        self.cache.iter::<S>()
-    }
-=======
     pub fn iter<S: Schema>(
         &self,
     ) -> SchemaBatchIterator<'_, S, Rev<btree_map::Iter<SchemaKey, Operation>>> {
@@ -435,7 +420,6 @@
     ) -> SchemaBatchIterator<'_, S, Rev<btree_map::Range<SchemaKey, Operation>>> {
         self.cache.iter_range::<S>(upper_bound)
     }
->>>>>>> 081ca9c5
 }
 
 impl<Q> From<DbSnapshot<Q>> for ReadOnlyDbSnapshot {
@@ -474,18 +458,12 @@
 }
 
 /// QueryManager, which never returns any values
-<<<<<<< HEAD
-=======
 #[derive(Clone, Debug, Default)]
->>>>>>> 081ca9c5
 pub struct NoopQueryManager;
 
 impl QueryManager for NoopQueryManager {
     type Iter<'a, S: Schema> = std::iter::Empty<(SchemaKey, SchemaValue)>;
-<<<<<<< HEAD
-=======
     type RangeIter<'a, S: Schema> = std::iter::Empty<(SchemaKey, SchemaValue)>;
->>>>>>> 081ca9c5
 
     fn get<S: Schema>(
         &self,
@@ -498,8 +476,6 @@
     fn iter<S: Schema>(&self, _snapshot_id: SnapshotId) -> anyhow::Result<Self::Iter<'_, S>> {
         Ok(std::iter::empty())
     }
-<<<<<<< HEAD
-=======
 
     fn iter_range<S: Schema>(
         &self,
@@ -572,7 +548,6 @@
 
         Ok(collected.into_iter())
     }
->>>>>>> 081ca9c5
 }
 
 #[cfg(test)]
@@ -584,42 +559,6 @@
 
     define_schema!(TestSchema, TestCompositeField, TestField, "TestCF");
 
-<<<<<<< HEAD
-    struct SingleSnapshotQueryManager {
-        cache: SchemaBatch,
-    }
-
-    impl QueryManager for SingleSnapshotQueryManager {
-        type Iter<'a, S: Schema> = std::vec::IntoIter<(SchemaKey, SchemaValue)>;
-
-        fn get<S: Schema>(
-            &self,
-            _snapshot_id: SnapshotId,
-            key: &impl KeyCodec<S>,
-        ) -> anyhow::Result<Option<S::Value>> {
-            if let Some(Operation::Put { value }) = self.cache.read(key)? {
-                let value = S::Value::decode_value(value)?;
-                return Ok(Some(value));
-            }
-            Ok(None)
-        }
-
-        fn iter<S: Schema>(&self, _snapshot_id: SnapshotId) -> anyhow::Result<Self::Iter<'_, S>> {
-            let collected: Vec<(SchemaKey, SchemaValue)> = self
-                .cache
-                .iter::<S>()
-                .filter_map(|(k, op)| match op {
-                    Operation::Put { value } => Some((k.to_vec(), value.to_vec())),
-                    Operation::Delete => None,
-                })
-                .collect();
-
-            Ok(collected.into_iter())
-        }
-    }
-
-=======
->>>>>>> 081ca9c5
     fn encode_key(key: &TestCompositeField) -> Vec<u8> {
         <TestCompositeField as KeyEncoder<TestSchema>>::encode_key(key).unwrap()
     }
@@ -640,11 +579,7 @@
         let local_cache_iter = local_cache.iter::<TestSchema>().peekable();
         let manager_iter = manager.iter::<TestSchema>(0).unwrap().peekable();
 
-<<<<<<< HEAD
-        let snapshot_iter = SnapshotIter::<'_, SingleSnapshotQueryManager, TestSchema> {
-=======
         let snapshot_iter = SnapshotIter::<'_, TestSchema, _, _> {
->>>>>>> 081ca9c5
             local_cache_iter,
             parent_iter: manager_iter,
         };
@@ -679,11 +614,7 @@
         let local_cache_iter = local_cache.iter::<TestSchema>().peekable();
         let manager_iter = manager.iter::<TestSchema>(0).unwrap().peekable();
 
-<<<<<<< HEAD
-        let snapshot_iter = SnapshotIter::<'_, SingleSnapshotQueryManager, TestSchema> {
-=======
         let snapshot_iter = SnapshotIter::<'_, TestSchema, _, _> {
->>>>>>> 081ca9c5
             local_cache_iter,
             parent_iter: manager_iter,
         };
