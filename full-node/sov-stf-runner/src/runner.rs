--- conflicted
+++ resolved
@@ -4,12 +4,8 @@
 use jsonrpsee::RpcModule;
 use sequencer_client::SequencerClient;
 use sov_db::ledger_db::{LedgerDB, SlotCommit};
-<<<<<<< HEAD
 use sov_modules_stf_blueprint::{Batch, RawTx};
-use sov_rollup_interface::da::{BlobReaderTrait, DaSpec};
-=======
 use sov_rollup_interface::da::{BlobReaderTrait, BlockHeaderTrait, DaSpec};
->>>>>>> 081ca9c5
 use sov_rollup_interface::services::da::{DaService, SlotData};
 use sov_rollup_interface::stf::StateTransitionFunction;
 use sov_rollup_interface::storage::HierarchicalStorageManager;
@@ -18,11 +14,7 @@
 use tracing::{debug, info};
 
 use crate::verifier::StateTransitionVerifier;
-<<<<<<< HEAD
-use crate::{ProverService, RunnerConfig};
-=======
 use crate::{ProofSubmissionStatus, ProverService, RunnerConfig, StateTransitionData};
->>>>>>> 081ca9c5
 type StateRoot<ST, Vm, Da> = <ST as StateTransitionFunction<Vm, Da>>::StateRoot;
 type GenesisParams<ST, Vm, Da> = <ST as StateTransitionFunction<Vm, Da>>::GenesisParams;
 
@@ -43,10 +35,7 @@
     state_root: StateRoot<Stf, Vm, Da::Spec>,
     listen_address: SocketAddr,
     prover_service: Ps,
-<<<<<<< HEAD
     sequencer_client: Option<SequencerClient>,
-=======
->>>>>>> 081ca9c5
 }
 
 /// Represents the possible modes of execution for a zkVM program
@@ -65,8 +54,6 @@
     Prover,
 }
 
-<<<<<<< HEAD
-=======
 /// How [`StateTransitionRunner`] is initialized
 pub enum InitVariant<Stf: StateTransitionFunction<Vm, Da>, Vm: Zkvm, Da: DaSpec> {
     /// From give state root
@@ -80,7 +67,6 @@
     },
 }
 
->>>>>>> 081ca9c5
 impl<Stf, Sm, Da, Vm, Ps> StateTransitionRunner<Stf, Sm, Da, Vm, Ps>
 where
     Da: DaService<Error = anyhow::Error> + Clone + Send + Sync + 'static,
@@ -107,17 +93,10 @@
         da_service: Da,
         ledger_db: LedgerDB,
         stf: Stf,
-<<<<<<< HEAD
-        storage_manager: Sm,
-        prev_state_root: Option<StateRoot<Stf, Vm, Da::Spec>>,
-        genesis_config: InitialState<Stf, Vm, Da::Spec>,
-        prover_service: Ps,
-        sequencer_client: Option<SequencerClient>,
-=======
         mut storage_manager: Sm,
         init_variant: InitVariant<Stf, Vm, Da::Spec>,
         prover_service: Ps,
->>>>>>> 081ca9c5
+        sequencer_client: Option<SequencerClient>,
     ) -> Result<Self, anyhow::Error> {
         let rpc_config = runner_config.rpc_config;
 
@@ -162,10 +141,7 @@
             state_root: prev_state_root,
             listen_address,
             prover_service,
-<<<<<<< HEAD
             sequencer_client,
-=======
->>>>>>> 081ca9c5
         })
     }
 
@@ -238,7 +214,6 @@
 
     /// Runs the rollup.
     pub async fn run_in_process(&mut self) -> Result<(), anyhow::Error> {
-<<<<<<< HEAD
         let client = match &self.sequencer_client {
             Some(client) => client,
             None => return Err(anyhow::anyhow!("Sequencer Client is not initialized")),
@@ -272,16 +247,6 @@
                 new_blobs.0;
 
             let blob_hash = tx_blob_with_sender.hash();
-=======
-        for height in self.start_height.. {
-            debug!("Requesting data for height {}", height);
-            // TODO(https://github.com/Sovereign-Labs/sovereign-sdk/issues/1217)
-            // STF runner should handle re-org
-            // Assumes we are on chains with instant finality and no change of head happens
-            let filtered_block = self.da_service.get_block_at(height).await?;
-
-            let mut blobs = self.da_service.extract_relevant_blobs(&filtered_block);
->>>>>>> 081ca9c5
 
             info!(
                 "Extracted blob-tx {} with length {} at height {}",
@@ -308,7 +273,6 @@
                 data_to_commit.add_batch(receipt);
             }
 
-<<<<<<< HEAD
             // let (inclusion_proof, completeness_proof) = self
             //     .da_service
             //     .get_extraction_proof(&filtered_block, &blobs)
@@ -354,61 +318,6 @@
             //     }
             // }
 
-=======
-            let (inclusion_proof, completeness_proof) = self
-                .da_service
-                .get_extraction_proof(&filtered_block, &blobs)
-                .await;
-
-            let transition_data: StateTransitionData<Stf::StateRoot, Stf::Witness, Da::Spec> =
-                StateTransitionData {
-                    pre_state_root: self.state_root.clone(),
-                    da_block_header: filtered_block.header().clone(),
-                    inclusion_proof,
-                    completeness_proof,
-                    blobs,
-                    state_transition_witness: slot_result.witness,
-                };
-
-            self.storage_manager
-                .save_change_set(filtered_block.header(), slot_result.change_set)?;
-            // TODO: This should be in different thread https://github.com/Sovereign-Labs/sovereign-sdk/issues/1217
-            let last_finalized = self.da_service.get_last_finalized_block_header().await?;
-            if last_finalized.height() >= filtered_block.header().height() {
-                self.storage_manager.finalize(filtered_block.header())?;
-            }
-
-            // Create ZK proof.
-            {
-                let header_hash = transition_data.da_block_header.hash();
-                self.prover_service.submit_witness(transition_data).await;
-                // TODO(https://github.com/Sovereign-Labs/sovereign-sdk/issues/1185):
-                //   This section will be moved and called upon block finalization once we have fork management ready.
-                self.prover_service
-                    .prove(header_hash.clone())
-                    .await
-                    .expect("The proof creation should succeed");
-
-                loop {
-                    let status = self
-                        .prover_service
-                        .send_proof_to_da(header_hash.clone())
-                        .await;
-
-                    match status {
-                        Ok(ProofSubmissionStatus::Success) => {
-                            break;
-                        }
-                        // TODO(https://github.com/Sovereign-Labs/sovereign-sdk/issues/1185): Add timeout handling.
-                        Ok(ProofSubmissionStatus::ProofGenerationInProgress) => {
-                            tokio::time::sleep(tokio::time::Duration::from_millis(100)).await
-                        }
-                        // TODO(https://github.com/Sovereign-Labs/sovereign-sdk/issues/1185): Add handling for DA submission errors.
-                        Err(e) => panic!("{:?}", e),
-                    }
-                }
-            }
->>>>>>> 081ca9c5
             let next_state_root = slot_result.state_root;
 
             self.ledger_db.commit_slot(data_to_commit)?;
