[package]
name = "demo-stf"
version = { workspace = true }
edition = { workspace = true }
resolver = "2"
authors = { workspace = true }
license = { workspace = true }
homepage = "sovereign.xyz"
publish = false

# See more keys and their definitions at https://doc.rust-lang.org/cargo/reference/manifest.html

[dependencies]
anyhow = { workspace = true }
borsh = { workspace = true }
serde = { workspace = true }
serde_json = { workspace = true, optional = true }
clap = { workspace = true, optional = true }
toml = { workspace = true, optional = true }
jsonrpsee = { workspace = true, features = [
    "http-client",
    "server",
], optional = true }
tokio = { workspace = true, optional = true }
hex = { workspace = true }
tracing = { workspace = true }
reth-primitives = { workspace = true }
secp256k1 = { workspace = true }

sov-stf-runner = { path = "../../../full-node/sov-stf-runner" }
sov-rollup-interface = { path = "../../../rollup-interface" }
sov-cli = { path = "../../../module-system/sov-cli", optional = true }
sov-sequencer-registry = { path = "../../../module-system/module-implementations/sov-sequencer-registry" }
sov-blob-storage = { path = "../../../module-system/module-implementations/sov-blob-storage" }
sov-bank = { path = "../../../module-system/module-implementations/sov-bank" }
sov-nft-module = { path = "../../../module-system/module-implementations/sov-nft-module" }
sov-soft-confirmations-kernel = { path = "../../../module-system/sov-soft-confirmations-kernel" }

sov-mock-da = { path = "../../../adapters/mock-da" }
sov-chain-state = { path = "../../../module-system/module-implementations/sov-chain-state" }
sov-modules-stf-blueprint = { path = "../../../module-system/sov-modules-stf-blueprint" }
sov-value-setter = { path = "../../../module-system/module-implementations/examples/sov-value-setter" }
sov-accounts = { path = "../../../module-system/module-implementations/sov-accounts" }
sov-state = { path = "../../../module-system/sov-state" }
sov-modules-api = { path = "../../../module-system/sov-modules-api" }
sov-evm = { path = "../../../module-system/module-implementations/sov-evm" }


[dev-dependencies]
demo-stf = { path = ".", features = ["native"] }
tempfile = { workspace = true }
rand = { workspace = true }
<<<<<<< HEAD
sov-data-generators = { path = "../../../module-system/utils/sov-data-generators" }
=======
sov-data-generators = { path = "../../../module-system/sov-data-generators" }
>>>>>>> c9f56b47
sov-mock-zkvm = { path = "../../../adapters/mock-zkvm" }
sov-prover-storage-manager = { path = "../../../full-node/sov-prover-storage-manager", features = ["test-utils"] }


[features]
default = []
offchain = ["sov-nft-module/offchain"]
native = [
    "sov-stf-runner/native",
    "sov-bank/native",
    "sov-nft-module/native",
    "sov-cli",
    "sov-accounts/native",
    "sov-sequencer-registry/native",
    "sov-blob-storage/native",
    "sov-chain-state/native",
    "sov-value-setter/native",
    "sov-modules-api/native",
    "sov-rollup-interface/native",
    "sov-mock-da/native",
    "sov-modules-stf-blueprint/native",
    "sov-soft-confirmations-kernel/native",
    "clap",
    "serde",
    "serde_json",
    "jsonrpsee",
    "tokio",
    "toml",
]
serde = [
    "sov-bank/serde",
    "sov-sequencer-registry/serde",
    "sov-blob-storage/serde",
    "sov-value-setter/serde",
    "sov-accounts/serde",
    "sov-nft-module/serde",
    "sov-evm/serde",
]<|MERGE_RESOLUTION|>--- conflicted
+++ resolved
@@ -50,13 +50,11 @@
 demo-stf = { path = ".", features = ["native"] }
 tempfile = { workspace = true }
 rand = { workspace = true }
-<<<<<<< HEAD
-sov-data-generators = { path = "../../../module-system/utils/sov-data-generators" }
-=======
 sov-data-generators = { path = "../../../module-system/sov-data-generators" }
->>>>>>> c9f56b47
 sov-mock-zkvm = { path = "../../../adapters/mock-zkvm" }
-sov-prover-storage-manager = { path = "../../../full-node/sov-prover-storage-manager", features = ["test-utils"] }
+sov-prover-storage-manager = { path = "../../../full-node/sov-prover-storage-manager", features = [
+    "test-utils",
+] }
 
 
 [features]
