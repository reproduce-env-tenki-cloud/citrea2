# Prover Benchmarks

- For benchmarking the prover, we measure the number of risc0 vm cycles for each of the major functions.
- The reason for using the cycles is the assumption that proving works off a cycles/second (KHz, MHz) based on the hardware used

## Running the bench

- From sovereign-sdk

```
$ cd examples/demo-rollup/benches/prover
$ cargo bench --features bench --bench prover_bench
```

## Methodology

- We have `cycle_tracker` macro defined which can be used to annotate a function in zk that we want to measure the cycles for
- The `cycle_tracker` macro is defined at `sovereign-sdk/zk-cycle-util`

```rust
    #[cfg_attr(all(target_os = "zkvm", feature="bench"), cycle_tracker)]
    fn begin_slot(&mut self, witness: Self::Witness) {
        self.checkpoint = Some(StateCheckpoint::with_witness(
            self.current_storage.clone(),
            witness,
        ));
    }
```

- The method we use to track metrics is by registering the `io_callback` syscall when creating the risc0 host.

```
pub fn get_syscall_name_handler() -> (SyscallName, fn(&[u8]) -> Vec<u8>) {
    let cycle_string = "cycle_metrics\0";
    let bytes = cycle_string.as_bytes();
    let metrics_syscall_name = unsafe {
        SyscallName::from_bytes_with_nul(bytes.as_ptr())
    };

    let metrics_callback = |input: &[u8]| -> Vec<u8> {
        {
            let met_tuple = deserialize_custom(input);
            add_value(met_tuple.0, met_tuple.1);
        }
        vec![]
    };

    (metrics_syscall_name, metrics_callback)

}

#[cfg(feature = "bench")]
{
    let (metrics_syscall_name, metrics_callback) = get_syscall_name_handler();
    default_env.io_callback(metrics_syscall_name, metrics_callback);
}
```

- The above allows us to use `risc0_zkvm::guest::env::send_recv_slice` which lets the guest pass a slice of raw bytes to host and get back a vector of bytes
- We use it to pass cycle metrics to the host
- Cycles are tracked by the macro which gets a cycle count at the beginning and end of the function

```rust
let before = risc0_zkvm::guest::env::get_cycle_count();
let result = (|| #block)();
let after = risc0_zkvm::guest::env::get_cycle_count();
```

- We feature gate the application of the macro `cycle_tracker` with both the target_os set to `zkvm` and the feature flag `bench`
- The reason for using both is that we need conditional compilation to work in all cases
- For the purpose of this profiling we run the prover without generating the proof

## Input set

- Unlike demo-prover it's harder to generate fake data since all the proofs and checks need to succeed.
- This means the DA samples, hashes, signatures etc need to succeed
- To make this easier we use a static input set consisting of 3 blocks
  - we avoid using empty blocks because they skew average metrics
  - we have 3 blocks
    - block 1 -> 1 blob containing 1 create token transaction
    - block 2 -> 1 blob containing 1 transfer transaction
    - block 3 -> 1 blob containing 2 transfer transactions
- This dataset is stored at `demo-prover/benches/blocks.hex`
- The dataset can be substituted with another valid dataset as well from Celestia (TBD: automate parametrized generation of blocks.hex)
- We can run this on different kinds of workloads to gauge the efficiency of different parts of the code

## Result

- Standard hash function patched with risc0/rust_crypto
- Signature verification currently NOT patched (TBD)
- Signature verification takes about 60% of the total cycles

```
Block stats

+------------------------------------------+---+
| Total blocks                             | 3 |
+------------------------------------------+---+
| Blocks with transactions                 | 3 |
+------------------------------------------+---+
| Number of blobs                          | 3 |
+------------------------------------------+---+
| Total number of transactions             | 4 |
+------------------------------------------+---+
| Average number of transactions per block | 1 |
+------------------------------------------+---+

Cycle Metrics

+-------------------------+----------------+-----------+
| Function                | Average Cycles | Num Calls |
+-------------------------+----------------+-----------+
| Cycles per block        | 6935250        | 3         |
+-------------------------+----------------+-----------+
| apply_slot              | 6433166        | 3         |
+-------------------------+----------------+-----------+
| verify                  | 3965858        | 4         |
+-------------------------+----------------+-----------+
| end_slot                | 514929         | 3         |
+-------------------------+----------------+-----------+
| validate_and_commit     | 496189         | 3         |
+-------------------------+----------------+-----------+
| verify_relevant_tx_list | 277438         | 3         |
+-------------------------+----------------+-----------+
| begin_slot              | 4683           | 3         |
+-------------------------+----------------+-----------+
```

## Custom annotations

- We can also get finer grained information by annotating low level functions, but the process for this isn't straightforward.
- For code that we control, it's as simple as adding the `cycle_tracker` annotation to our function and then feature gating it (not feature gating it causes compilation errors)
- For external dependencies, we need to fork and include a path dependency locally after annotating
- We did this for the `jmt` jellyfish merkle tree library to measure cycle gains when we use the risc0 accelerated sha function vs without
- We apply the risc0 patch in the following way in demo-prover/methods/guest/Cargo.toml

```yaml
[patch.crates-io]
sha2 = { git = "https://github.com/risc0/RustCrypto-hashes", tag = "sha2/v0.10.6-risc0" }
```

- Note that the specific tag needs to be pointed to, since master and other branches don't contain acceleration

## Accelerated vs Non-accelerated libs

- Accelerated and risc0 optimized crypto libraries give a significant (nearly 10x) cycle gain
- With sha2 acceleration

```
=====> hash: 1781
=====> hash: 1781
=====> hash: 1781
=====> hash: 1781
=====> hash: 1781
```

- Without sha2 acceleration

```
=====> hash: 13901
=====> hash: 13901
=====> hash: 13901
=====> hash: 13901
=====> hash: 13901
```

- Overall performance difference when using sha acceleration vs without for the same dataset (3 blocks, 4 transactions) as described above
- With sha acceleration

```
+-------------------------+----------------+-----------+
| Function                | Average Cycles | Num Calls |
+-------------------------+----------------+-----------+
| Cycles per block        | 6944938        | 3         |
+-------------------------+----------------+-----------+
| validate_and_commit     | 503468         | 3         |
+-------------------------+----------------+-----------+
| verify_relevant_tx_list | 277092         | 3         |
+-------------------------+----------------+-----------+
Total cycles consumed for test: 20834815
```

- Without sha acceleration

```
+-------------------------+----------------+-----------+
| Function                | Average Cycles | Num Calls |
+-------------------------+----------------+-----------+
| Cycles per block        | 8717567        | 3         |
+-------------------------+----------------+-----------+
| validate_and_commit     | 1432461        | 3         |
+-------------------------+----------------+-----------+
| verify_relevant_tx_list | 966893         | 3         |
+-------------------------+----------------+-----------+
Total cycles consumed for test: 26152702
```
<<<<<<< HEAD
* There's an overall efficiency of 6 million cycles in total for 3 blocks. 
* Keep in mind that the above table shows average number of cycles per call, so they give an efficiency per call, but the "Total cycles consumed for test" metric at the bottom shows total for 3 blocks

* With ed25519 acceleration
=======

- There's an overall efficiency of 6 million cycles in total for 3 blocks.
- Keep in mind that the above table shows average number of cycles per call, so they give an efficiency per call, but the "Total cycles consumed for test" metric at the bottom shows total for 3 blocks

- With ed25519 acceleration

>>>>>>> c9f56b47
```
+----------------------+---------------------+----------------------+----------+-----------+
| Function             | Avg Cycles w/o Accel | Avg Cycles w/ Accel | % Change | Num Calls |
+----------------------+---------------------+----------------------+----------+-----------+
| Cycles per block     | 4,764,675            | 1,684,534           | -64.65%  | 3         |
+----------------------+----------------------+---------------------+----------+-----------+
| apply_blob           | 3,979,880            | 899,771             | -77.39%  | 3         |
+----------------------+----------------------+---------------------+----------+-----------+
| verify               | 3,579,797            | 714,955             | -80.03%  | 3         |
+----------------------+----------------------+---------------------+----------+-----------+
| end_slot             | 413,717              | 415,147             | +0.35%   | 3         |
+----------------------+----------------------+---------------------+----------+-----------+
| compute_state_update | 393,992              | 397,247             | +0.83%   | 3         |
+----------------------+----------------------+---------------------+----------+-----------+
| begin_slot           | 83,817               | 82,357              | -1.74%   | 3         |
+----------------------+----------------------+---------------------+----------+-----------+
| commit               | 7                    | 7                   | 0.00%    | 3         |
+----------------------+----------------------+---------------------+----------+-----------+
| Total                | 13,215,885           | 4,194,018           | -68.27%  |           |
+----------------------+----------------------+---------------------+----------+-----------+

```
<<<<<<< HEAD
* We can see a ~4x speedup for the `verify` function when using risc0 accelerated ed25519-dalek patch
=======

- We can see a ~4x speedup for the `verify` function when using risc0 accelerated ed25519-dalek patch

>>>>>>> c9f56b47
```
[patch.crates-io]
sha2 = { git = "https://github.com/risc0/RustCrypto-hashes", tag = "sha2/v0.10.6-risc0" }
ed25519-dalek = { git = "https://github.com/risc0/curve25519-dalek", tag = "curve25519-4.1.0-risczero.1" }
crypto-bigint = {git = "https://github.com/risc0/RustCrypto-crypto-bigint", tag = "v0.5.2-risc0"}
<<<<<<< HEAD
```
=======
```

## Augmented input set

- In order to increase the accuracy of the benchmarks, and get estimates closer to real use-cases, we have integrated the data-generation module `sov-data-generators`, to be able to generate transaction data more easily. We have added cycle-tracking methods to have a finer understanding of the system's performances.

For our benchmark, we have used two block types:

- block 1 -> 1 blob containing 1 create token transaction
- block 2 -> 1 blob containing 100 transfer transaction to random addresses, repeated 10 times

Here are the results (including ed25519 acceleration):

### Block Stats

| Description                              | Value |
| ---------------------------------------- | ----- |
| Total blocks                             | 11    |
| Blocks with transactions                 | 11    |
| Number of blobs                          | 11    |
| Total number of transactions             | 1001  |
| Average number of transactions per block | 91    |

### Cycle Metrics

| Function             | Average Cycles | Num Calls |
| -------------------- | -------------- | --------- |
| Cycles per block     | 78,058,312     | 11        |
| apply_blob           | 74,186,372     | 11        |
| pre_process_batch    | 71,891,297     | 11        |
| verify_txs_stateless | 71,555,628     | 11        |
| apply_txs            | 2,258,064      | 11        |
| end_slot             | 2,008,051      | 11        |
| jmt_verify_update    | 1,086,936      | 11        |
| jmt_verify_existence | 792,805        | 11        |
| verify               | 734,681        | 1001      |
| decode_txs           | 238,998        | 11        |
| begin_slot           | 98,566         | 11        |
| deserialize_batch    | 88,472         | 11        |
| deserialize          | 23,515         | 1001      |
| hash                 | 5,556          | 1001      |
| commit               | 7              | 11        |

**Total cycles consumed for test: 858,641,427**

## Benchmarks with prepopulated accounts

Now we compare these results by prepopulating the accounts module with 1M accounts.

### Block Stats

| Description                              | Value |
| ---------------------------------------- | ----- |
| Total blocks                             | 11    |
| Blocks with transactions                 | 11    |
| Number of blobs                          | 11    |
| Total number of transactions             | 1001  |
| Average number of transactions per block | 91    |

### Cycle Metrics

| Function             | Average Cycles | Num Calls |
| -------------------- | -------------- | --------- |
| Cycles per block     | 82,501,342     | 11        |
| apply_blob           | 73,774,539     | 11        |
| pre_process_batch    | 71,614,640     | 11        |
| verify_txs_stateless | 71,203,340     | 11        |
| end_slot             | 5,277,919      | 11        |
| jmt_verify_update    | 3,007,153      | 11        |
| jmt_verify_existence | 2,143,099      | 11        |
| apply_txs            | 2,120,704      | 11        |
| verify               | 731,327        | 1001      |
| decode_txs           | 308,557        | 11        |
| begin_slot           | 184,097        | 11        |
| deserialize_batch    | 82,908         | 11        |
| deserialize          | 24,004         | 1001      |
| hash                 | 5,852          | 1001      |
| commit               | 7              | 11        |

**Total cycles consumed for test: 907,514,763**
>>>>>>> c9f56b47
<|MERGE_RESOLUTION|>--- conflicted
+++ resolved
@@ -194,19 +194,12 @@
 +-------------------------+----------------+-----------+
 Total cycles consumed for test: 26152702
 ```
-<<<<<<< HEAD
-* There's an overall efficiency of 6 million cycles in total for 3 blocks. 
-* Keep in mind that the above table shows average number of cycles per call, so they give an efficiency per call, but the "Total cycles consumed for test" metric at the bottom shows total for 3 blocks
-
-* With ed25519 acceleration
-=======
 
 - There's an overall efficiency of 6 million cycles in total for 3 blocks.
 - Keep in mind that the above table shows average number of cycles per call, so they give an efficiency per call, but the "Total cycles consumed for test" metric at the bottom shows total for 3 blocks
 
 - With ed25519 acceleration
 
->>>>>>> c9f56b47
 ```
 +----------------------+---------------------+----------------------+----------+-----------+
 | Function             | Avg Cycles w/o Accel | Avg Cycles w/ Accel | % Change | Num Calls |
@@ -229,21 +222,14 @@
 +----------------------+----------------------+---------------------+----------+-----------+
 
 ```
-<<<<<<< HEAD
-* We can see a ~4x speedup for the `verify` function when using risc0 accelerated ed25519-dalek patch
-=======
 
 - We can see a ~4x speedup for the `verify` function when using risc0 accelerated ed25519-dalek patch
 
->>>>>>> c9f56b47
 ```
 [patch.crates-io]
 sha2 = { git = "https://github.com/risc0/RustCrypto-hashes", tag = "sha2/v0.10.6-risc0" }
 ed25519-dalek = { git = "https://github.com/risc0/curve25519-dalek", tag = "curve25519-4.1.0-risczero.1" }
 crypto-bigint = {git = "https://github.com/risc0/RustCrypto-crypto-bigint", tag = "v0.5.2-risc0"}
-<<<<<<< HEAD
-```
-=======
 ```
 
 ## Augmented input set
@@ -323,5 +309,4 @@
 | hash                 | 5,852          | 1001      |
 | commit               | 7              | 11        |
 
-**Total cycles consumed for test: 907,514,763**
->>>>>>> c9f56b47
+**Total cycles consumed for test: 907,514,763**