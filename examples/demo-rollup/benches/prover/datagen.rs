--- conflicted
+++ resolved
@@ -8,13 +8,9 @@
 use sov_data_generators::MessageGenerator;
 use sov_demo_rollup::MockDemoRollup;
 use sov_mock_da::{MockAddress, MockBlock, MockDaService};
-<<<<<<< HEAD
-use sov_rng_da_service::{generate_create_token_payload, generate_transfers};
-=======
 use sov_modules_api::default_signature::private_key::DefaultPrivateKey;
 use sov_modules_api::default_signature::DefaultPublicKey;
 use sov_modules_api::PrivateKey;
->>>>>>> c9f56b47
 use sov_rollup_interface::services::da::DaService;
 
 #[derive(Serialize)]
@@ -70,26 +66,10 @@
 
     let da_service = MockDaService::new(MockAddress::default());
     let mut blocks = vec![];
-<<<<<<< HEAD
-    let blob = generate_create_token_payload(0);
-    da_service.send_transaction(&blob).await.unwrap();
-    let block1 = da_service.get_block_at(1).await.unwrap();
-    blocks.push(block1);
-=======
->>>>>>> c9f56b47
 
     let create_token_message_gen = BankMessageGenerator::default_generate_create_token();
     let blob = create_token_message_gen.create_blobs::<<MockDemoRollup as sov_modules_rollup_blueprint::RollupBlueprint>::NativeRuntime>();
     da_service.send_transaction(&blob).await.unwrap();
-<<<<<<< HEAD
-    let block2 = da_service.get_block_at(2).await.unwrap();
-    blocks.push(block2);
-
-    let blob = generate_transfers(10, 4);
-    da_service.send_transaction(&blob).await.unwrap();
-    let block2 = da_service.get_block_at(3).await.unwrap();
-    blocks.push(block2);
-=======
     let block1 = da_service.get_block_at(1).await.unwrap();
     blocks.push(block1);
 
@@ -101,7 +81,6 @@
         let blocki = da_service.get_block_at(2 + i).await.unwrap();
         blocks.push(blocki);
     }
->>>>>>> c9f56b47
 
     Ok(blocks)
 }