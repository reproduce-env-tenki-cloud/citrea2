use async_trait::async_trait;
use demo_stf::genesis_config::StorageConfig;
use demo_stf::runtime::Runtime;
use sequencer_client::SequencerClient;
use sov_celestia_adapter::verifier::{CelestiaSpec, CelestiaVerifier, RollupParams};
use sov_celestia_adapter::{CelestiaConfig, CelestiaService};
use sov_modules_api::default_context::{DefaultContext, ZkDefaultContext};
use sov_modules_api::{Address, Spec};
use sov_modules_rollup_blueprint::{RollupBlueprint, WalletBlueprint};
use sov_modules_stf_blueprint::kernels::basic::BasicKernel;
use sov_modules_stf_blueprint::StfBlueprint;
<<<<<<< HEAD
use sov_risc0_adapter::host::Risc0Host;
use sov_rollup_interface::zk::ZkvmHost;
use sov_state::storage_manager::ProverStorageManager;
=======
use sov_prover_storage_manager::ProverStorageManager;
use sov_risc0_adapter::host::Risc0Host;
use sov_rollup_interface::zk::ZkvmHost;
>>>>>>> 081ca9c5
use sov_state::{DefaultStorageSpec, Storage, ZkStorage};
use sov_stf_runner::{ParallelProverService, RollupConfig, RollupProverConfig};

use crate::{ROLLUP_BATCH_NAMESPACE, ROLLUP_PROOF_NAMESPACE};

/// Rollup with CelestiaDa
pub struct CelestiaDemoRollup {}

#[async_trait]
impl RollupBlueprint for CelestiaDemoRollup {
    type DaService = CelestiaService;
    type DaSpec = CelestiaSpec;
    type DaConfig = CelestiaConfig;
    type Vm = Risc0Host<'static>;

    type ZkContext = ZkDefaultContext;
    type NativeContext = DefaultContext;

    type StorageManager = ProverStorageManager<CelestiaSpec, DefaultStorageSpec>;
    type ZkRuntime = Runtime<Self::ZkContext, Self::DaSpec>;

    type NativeRuntime = Runtime<Self::NativeContext, Self::DaSpec>;

    type NativeKernel = BasicKernel<Self::NativeContext>;
    type ZkKernel = BasicKernel<Self::ZkContext>;

    type ProverService = ParallelProverService<
        <<Self::NativeContext as Spec>::Storage as Storage>::Root,
        <<Self::NativeContext as Spec>::Storage as Storage>::Witness,
        Self::DaService,
        Self::Vm,
        StfBlueprint<
            Self::ZkContext,
            Self::DaSpec,
            <Self::Vm as ZkvmHost>::Guest,
            Self::ZkRuntime,
            Self::ZkKernel,
        >,
    >;

<<<<<<< HEAD
    fn new() -> Self {
        Self {}
    }

=======
>>>>>>> 081ca9c5
    fn create_rpc_methods(
        &self,
        storage: &<Self::NativeContext as sov_modules_api::Spec>::Storage,
        ledger_db: &sov_db::ledger_db::LedgerDB,
        da_service: &Self::DaService,
        sequencer_client: Option<SequencerClient>,
    ) -> Result<jsonrpsee::RpcModule<()>, anyhow::Error> {
        // TODO set the sequencer address
        let sequencer = Address::new([0; 32]);

        #[allow(unused_mut)]
        let mut rpc_methods = sov_modules_rollup_blueprint::register_rpc::<
            Self::NativeRuntime,
            Self::NativeContext,
            Self::DaService,
        >(storage, ledger_db, da_service, sequencer)?;

        crate::eth::register_ethereum::<Self::DaService>(
            da_service.clone(),
            storage.clone(),
            &mut rpc_methods,
            sequencer_client,
        )?;

        Ok(rpc_methods)
    }

    fn create_storage_manager(
        &self,
        rollup_config: &sov_stf_runner::RollupConfig<Self::DaConfig>,
    ) -> Result<Self::StorageManager, anyhow::Error> {
        let storage_config = StorageConfig {
            path: rollup_config.storage.path.clone(),
        };
        ProverStorageManager::new(storage_config)
    }

    async fn create_da_service(
        &self,
        rollup_config: &RollupConfig<Self::DaConfig>,
    ) -> Self::DaService {
        CelestiaService::new(
            rollup_config.da.clone(),
            RollupParams {
                rollup_batch_namespace: ROLLUP_BATCH_NAMESPACE,
                rollup_proof_namespace: ROLLUP_PROOF_NAMESPACE,
            },
        )
        .await
    }

    async fn create_prover_service(
<<<<<<< HEAD
=======
        &self,
        prover_config: RollupProverConfig,
        _da_service: &Self::DaService,
    ) -> Self::ProverService {
        let vm = Risc0Host::new(risc0::ROLLUP_ELF);
        let zk_stf = StfBlueprint::new();
        let zk_storage = ZkStorage::new();

        let da_verifier = CelestiaVerifier {
            rollup_namespace: ROLLUP_BATCH_NAMESPACE,
        };

        ParallelProverService::new_with_default_workers(
            vm,
            zk_stf,
            da_verifier,
            prover_config,
            zk_storage,
        )
    }

    fn create_storage_manager(
>>>>>>> 081ca9c5
        &self,
        prover_config: RollupProverConfig,
        _da_service: &Self::DaService,
    ) -> Self::ProverService {
        let vm = Risc0Host::new(risc0::ROLLUP_ELF);
        let zk_stf = StfBlueprint::new();
        let zk_storage = ZkStorage::new();

        let da_verifier = CelestiaVerifier {
            rollup_namespace: ROLLUP_NAMESPACE,
        };
<<<<<<< HEAD

        ParallelProverService::new_with_default_workers(
            vm,
            zk_stf,
            da_verifier,
            prover_config,
            zk_storage,
        )
=======
        ProverStorageManager::new(storage_config)
>>>>>>> 081ca9c5
    }
}

impl WalletBlueprint for CelestiaDemoRollup {}<|MERGE_RESOLUTION|>--- conflicted
+++ resolved
@@ -9,15 +9,9 @@
 use sov_modules_rollup_blueprint::{RollupBlueprint, WalletBlueprint};
 use sov_modules_stf_blueprint::kernels::basic::BasicKernel;
 use sov_modules_stf_blueprint::StfBlueprint;
-<<<<<<< HEAD
 use sov_risc0_adapter::host::Risc0Host;
 use sov_rollup_interface::zk::ZkvmHost;
 use sov_state::storage_manager::ProverStorageManager;
-=======
-use sov_prover_storage_manager::ProverStorageManager;
-use sov_risc0_adapter::host::Risc0Host;
-use sov_rollup_interface::zk::ZkvmHost;
->>>>>>> 081ca9c5
 use sov_state::{DefaultStorageSpec, Storage, ZkStorage};
 use sov_stf_runner::{ParallelProverService, RollupConfig, RollupProverConfig};
 
@@ -58,13 +52,10 @@
         >,
     >;
 
-<<<<<<< HEAD
     fn new() -> Self {
         Self {}
     }
 
-=======
->>>>>>> 081ca9c5
     fn create_rpc_methods(
         &self,
         storage: &<Self::NativeContext as sov_modules_api::Spec>::Storage,
@@ -92,16 +83,6 @@
         Ok(rpc_methods)
     }
 
-    fn create_storage_manager(
-        &self,
-        rollup_config: &sov_stf_runner::RollupConfig<Self::DaConfig>,
-    ) -> Result<Self::StorageManager, anyhow::Error> {
-        let storage_config = StorageConfig {
-            path: rollup_config.storage.path.clone(),
-        };
-        ProverStorageManager::new(storage_config)
-    }
-
     async fn create_da_service(
         &self,
         rollup_config: &RollupConfig<Self::DaConfig>,
@@ -117,8 +98,6 @@
     }
 
     async fn create_prover_service(
-<<<<<<< HEAD
-=======
         &self,
         prover_config: RollupProverConfig,
         _da_service: &Self::DaService,
@@ -141,30 +120,13 @@
     }
 
     fn create_storage_manager(
->>>>>>> 081ca9c5
         &self,
-        prover_config: RollupProverConfig,
-        _da_service: &Self::DaService,
-    ) -> Self::ProverService {
-        let vm = Risc0Host::new(risc0::ROLLUP_ELF);
-        let zk_stf = StfBlueprint::new();
-        let zk_storage = ZkStorage::new();
-
-        let da_verifier = CelestiaVerifier {
-            rollup_namespace: ROLLUP_NAMESPACE,
+        rollup_config: &sov_stf_runner::RollupConfig<Self::DaConfig>,
+    ) -> Result<Self::StorageManager, anyhow::Error> {
+        let storage_config = StorageConfig {
+            path: rollup_config.storage.path.clone(),
         };
-<<<<<<< HEAD
-
-        ParallelProverService::new_with_default_workers(
-            vm,
-            zk_stf,
-            da_verifier,
-            prover_config,
-            zk_storage,
-        )
-=======
         ProverStorageManager::new(storage_config)
->>>>>>> 081ca9c5
     }
 }
 
