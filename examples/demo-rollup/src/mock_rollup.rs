--- conflicted
+++ resolved
@@ -81,8 +81,6 @@
         Ok(rpc_methods)
     }
 
-<<<<<<< HEAD
-=======
     async fn create_da_service(
         &self,
         rollup_config: &RollupConfig<Self::DaConfig>,
@@ -111,7 +109,6 @@
         )
     }
 
->>>>>>> 180ecd0e
     fn create_storage_manager(
         &self,
         rollup_config: &RollupConfig<Self::DaConfig>,
