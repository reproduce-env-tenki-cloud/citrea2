--- conflicted
+++ resolved
@@ -64,16 +64,13 @@
         byte_code: Bytes,
         nonce: Option<u64>,
     ) -> Result<PendingTransaction<'_, Http>, Box<dyn std::error::Error>> {
-<<<<<<< HEAD
-        let nonce = self
-            .eth_get_transaction_count(self.from_addr, BlockNumberOrTag::Latest)
-            .await;
-=======
-        let nonce = match nonce {
-            Some(nonce) => nonce,
-            None => self.eth_get_transaction_count(self.from_addr).await,
-        };
->>>>>>> 101449fc
+        let nonce = match nonce {
+            Some(nonce) => nonce,
+            None => {
+                self.eth_get_transaction_count(self.from_addr, BlockNumberOrTag::Latest)
+                    .await
+            }
+        };
         let req = Eip1559TransactionRequest::new()
             .from(self.from_addr)
             .chain_id(self.chain_id)
@@ -97,16 +94,13 @@
         byte_code: Bytes,
         nonce: Option<u64>,
     ) -> Result<Bytes, Box<dyn std::error::Error>> {
-<<<<<<< HEAD
-        let nonce = self
-            .eth_get_transaction_count(self.from_addr, BlockNumberOrTag::Latest)
-            .await;
-=======
-        let nonce = match nonce {
-            Some(nonce) => nonce,
-            None => self.eth_get_transaction_count(self.from_addr).await,
-        };
->>>>>>> 101449fc
+        let nonce = match nonce {
+            Some(nonce) => nonce,
+            None => {
+                self.eth_get_transaction_count(self.from_addr, BlockNumberOrTag::Latest)
+                    .await
+            }
+        };
         let req = Eip1559TransactionRequest::new()
             .from(self.from_addr)
             .chain_id(self.chain_id)
@@ -129,17 +123,15 @@
         data: Bytes,
         nonce: Option<u64>,
     ) -> PendingTransaction<'_, Http> {
-<<<<<<< HEAD
-        let nonce = self
-            .eth_get_transaction_count(self.from_addr, BlockNumberOrTag::Latest)
+        let nonce = match nonce {
+            Some(nonce) => nonce,
+            None => {
+                self.eth_get_transaction_count(self.from_addr, BlockNumberOrTag::Latest)
+                    .await
+            }
+        };
+        self.eth_get_transaction_count(self.from_addr, BlockNumberOrTag::Latest)
             .await;
-=======
-        let nonce = match nonce {
-            Some(nonce) => nonce,
-            None => self.eth_get_transaction_count(self.from_addr).await,
-        };
-        self.eth_get_transaction_count(self.from_addr).await;
->>>>>>> 101449fc
         let req = Eip1559TransactionRequest::new()
             .from(self.from_addr)
             .to(contract_address)
@@ -167,16 +159,13 @@
         value: Option<u64>,
         nonce: Option<u64>,
     ) -> PendingTransaction<'_, Http> {
-<<<<<<< HEAD
-        let nonce = self
-            .eth_get_transaction_count(self.from_addr, BlockNumberOrTag::Latest)
-            .await;
-=======
-        let nonce = match nonce {
-            Some(nonce) => nonce,
-            None => self.eth_get_transaction_count(self.from_addr).await,
-        };
->>>>>>> 101449fc
+        let nonce = match nonce {
+            Some(nonce) => nonce,
+            None => {
+                self.eth_get_transaction_count(self.from_addr, BlockNumberOrTag::Latest)
+                    .await
+            }
+        };
         let req = Eip1559TransactionRequest::new()
             .from(self.from_addr)
             .to(contract_address)
@@ -202,16 +191,13 @@
         data: Bytes,
         nonce: Option<u64>,
     ) -> Result<T, Box<dyn std::error::Error>> {
-<<<<<<< HEAD
-        let nonce = self
-            .eth_get_transaction_count(self.from_addr, BlockNumberOrTag::Latest)
-            .await;
-=======
-        let nonce = match nonce {
-            Some(nonce) => nonce,
-            None => self.eth_get_transaction_count(self.from_addr).await,
-        };
->>>>>>> 101449fc
+        let nonce = match nonce {
+            Some(nonce) => nonce,
+            None => {
+                self.eth_get_transaction_count(self.from_addr, BlockNumberOrTag::Latest)
+                    .await
+            }
+        };
         let req = Eip1559TransactionRequest::new()
             .from(self.from_addr)
             .to(contract_address)
@@ -234,20 +220,16 @@
         to_addr: Address,
         max_priority_fee_per_gas: Option<u64>,
         max_fee_per_gas: Option<u64>,
-<<<<<<< HEAD
-    ) -> PendingTransaction<'_, Http> {
-        let nonce = self
-            .eth_get_transaction_count(self.from_addr, BlockNumberOrTag::Latest)
-            .await;
-=======
         nonce: Option<u64>,
         value: u128,
     ) -> Result<PendingTransaction<'_, Http>, anyhow::Error> {
         let nonce = match nonce {
             Some(nonce) => nonce,
-            None => self.eth_get_transaction_count(self.from_addr).await,
-        };
->>>>>>> 101449fc
+            None => {
+                self.eth_get_transaction_count(self.from_addr, BlockNumberOrTag::Latest)
+                    .await
+            }
+        };
 
         let req = Eip1559TransactionRequest::new()
             .from(self.from_addr)
