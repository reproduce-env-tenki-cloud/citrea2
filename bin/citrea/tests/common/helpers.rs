--- conflicted
+++ resolved
@@ -265,17 +265,10 @@
         );
 
         let handler_span = span.clone();
-<<<<<<< HEAD
-        task_manager.spawn(|cancellation_token| async move {
+        task_manager.spawn(TaskType::Secondary, |cancellation_token| async move {
             let start_l1_height = rollup_config
                 .runner
                 .map_or(1, |runner| runner.scan_l1_start_height);
-=======
-        task_manager.spawn(TaskType::Secondary, |cancellation_token| async move {
-            let start_l1_height = get_start_l1_height(&rollup_config, &ledger_db)
-                .await
-                .expect("Failed to fetch start L1 height");
->>>>>>> d63b6151
             l1_block_handler
                 .run(start_l1_height, cancellation_token)
                 .instrument(handler_span.clone())
@@ -365,17 +358,10 @@
         );
 
         let handler_span = span.clone();
-<<<<<<< HEAD
-        task_manager.spawn(|cancellation_token| async move {
+        task_manager.spawn(TaskType::Secondary, |cancellation_token| async move {
             let start_l1_height = rollup_config
                 .runner
                 .map_or(1, |runner| runner.scan_l1_start_height);
-=======
-        task_manager.spawn(TaskType::Secondary, |cancellation_token| async move {
-            let start_l1_height = get_start_l1_height(&rollup_config, &ledger_db)
-                .await
-                .expect("Failed to fetch starting L1 height");
->>>>>>> d63b6151
             l1_block_handler
                 .run(start_l1_height, cancellation_token)
                 .instrument(handler_span.clone())
