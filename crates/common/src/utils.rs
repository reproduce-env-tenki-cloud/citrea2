--- conflicted
+++ resolved
@@ -11,19 +11,9 @@
 use rs_merkle::algorithms::Sha256;
 use rs_merkle::MerkleTree;
 use sov_db::ledger_db::SharedLedgerOps;
-<<<<<<< HEAD
-use sov_db::schema::types::L2BlockNumber;
 use sov_modules_api::transaction::Transaction;
 use sov_modules_api::{Context, DaSpec, Spec};
-use sov_rollup_interface::da::SequencerCommitment;
 use sov_rollup_interface::rpc::block::L2BlockResponse;
-use sov_rollup_interface::rpc::L2BlockStatus;
-=======
-use sov_modules_api::transaction::Transaction;
-use sov_modules_api::{Context, DaSpec, Spec};
-use sov_rollup_interface::digest::Digest;
-use sov_rollup_interface::rpc::SoftConfirmationResponse;
->>>>>>> 4fc1b333
 use sov_rollup_interface::services::da::DaService;
 use sov_rollup_interface::spec::SpecId;
 use sov_rollup_interface::stf::StateDiff;
@@ -35,55 +25,6 @@
     new_diff_map.into_iter().collect()
 }
 
-<<<<<<< HEAD
-/// Remove proven commitments using the end block number of the L2 range.
-/// This is basically filtering out proven l2 blocks.
-pub fn filter_out_proven_commitments<DB: SharedLedgerOps>(
-    ledger_db: &DB,
-    sequencer_commitments: &[SequencerCommitment],
-) -> anyhow::Result<(Vec<SequencerCommitment>, Vec<usize>)> {
-    filter_out_commitments_by_status(ledger_db, sequencer_commitments, L2BlockStatus::Proven)
-}
-
-fn filter_out_commitments_by_status<DB: SharedLedgerOps>(
-    ledger_db: &DB,
-    sequencer_commitments: &[SequencerCommitment],
-    exclude_status: L2BlockStatus,
-) -> anyhow::Result<(Vec<SequencerCommitment>, Vec<usize>)> {
-    let mut skipped_commitments = vec![];
-    let mut filtered = vec![];
-    let mut visited_l2_ranges = HashSet::new();
-    for (index, sequencer_commitment) in sequencer_commitments.iter().enumerate() {
-        // Handle commitments which have the same L2 range
-        let current_range = (
-            sequencer_commitment.l2_start_block_number,
-            sequencer_commitment.l2_end_block_number,
-        );
-        if visited_l2_ranges.contains(&current_range) {
-            continue;
-        }
-        visited_l2_ranges.insert(current_range);
-
-        // Check if the commitment was previously finalized.
-        let Some(status) = ledger_db
-            .get_l2_block_status(L2BlockNumber(sequencer_commitment.l2_end_block_number))?
-        else {
-            filtered.push(sequencer_commitment.clone());
-            continue;
-        };
-
-        if status != exclude_status {
-            filtered.push(sequencer_commitment.clone());
-        } else {
-            skipped_commitments.push(index);
-        }
-    }
-
-    Ok((filtered, skipped_commitments))
-}
-
-=======
->>>>>>> 4fc1b333
 pub fn check_l2_block_exists<DB: SharedLedgerOps>(ledger_db: &DB, l2_height: u64) -> bool {
     let Some(head_l2_height) = ledger_db
         .get_head_l2_block_height()
