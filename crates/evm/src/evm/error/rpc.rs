//! Implementation specific Errors for the `eth_` namespace.

use jsonrpsee::types::ErrorObject;
use reth_primitives::{Bytes, U256};
use reth_rpc::eth::error::{EthResult, RevertError, RpcInvalidTransactionError};
use revm::primitives::{ExecutionResult, HaltReason, OutOfGasError};

use super::pool::{
    Eip4844PoolTransactionError, InvalidPoolTransactionError, PoolError, PoolErrorKind,
    PoolTransactionError,
};
use super::result::internal_rpc_err;

// /// Eth Optimism Api Error
// #[cfg(feature = "optimism")]
// #[derive(Debug, thiserror::Error)]
// pub enum OptimismEthApiError {
//     /// Wrapper around a [hyper::Error].
//     #[error(transparent)]
//     HyperError(#[from] hyper::Error),
//     /// Wrapper around an [reqwest::Error].
//     #[error(transparent)]
//     HttpError(#[from] reqwest::Error),
//     /// Thrown when serializing transaction to forward to sequencer
//     #[error("invalid sequencer transaction")]
//     InvalidSequencerTransaction,
//     /// Thrown when calculating L1 gas fee
//     #[error("failed to calculate l1 gas fee")]
//     L1BlockFeeError,
//     /// Thrown when calculating L1 gas used
//     #[error("failed to calculate l1 gas used")]
//     L1BlockGasError,
// }

// impl From<JsInspectorError> for EthApiError {
//     fn from(error: JsInspectorError) -> Self {
//         match error {
//             err @ JsInspectorError::JsError(_) => {
//                 EthApiError::InternalJsTracerError(err.to_string())
//             }
//             err => EthApiError::InvalidParams(err.to_string()),
//         }
//     }
// }

// /// Optimism specific invalid transaction errors
// #[cfg(feature = "optimism")]
// #[derive(thiserror::Error, Debug)]
// pub enum OptimismInvalidTransactionError {
//     /// A deposit transaction was submitted as a system transaction post-regolith.
//     #[error("no system transactions allowed after regolith")]
//     DepositSystemTxPostRegolith,
//     /// A deposit transaction halted post-regolith
//     #[error("deposit transaction halted after regolith")]
//     HaltedDepositPostRegolith,
// }

/// A helper error type that's mainly used to mirror `geth` Txpool's error messages
#[derive(Debug, thiserror::Error)]
pub enum RpcPoolError {
    /// When the transaction is already known
    #[error("already known")]
    AlreadyKnown,
    /// When the sender is invalid
    #[error("invalid sender")]
    InvalidSender,
    /// When the transaction is underpriced
    #[error("transaction underpriced")]
    Underpriced,
    /// When the transaction pool is full
    #[error("txpool is full")]
    TxPoolOverflow,
    /// When the replacement transaction is underpriced
    #[error("replacement transaction underpriced")]
    ReplaceUnderpriced,
    /// When the transaction exceeds the block gas limit
    #[error("exceeds block gas limit")]
    ExceedsGasLimit,
    /// When a negative value is encountered
    #[error("negative value")]
    NegativeValue,
    /// When oversized data is encountered
    #[error("oversized data")]
    OversizedData,
    /// When the max initcode size is exceeded
    #[error("max initcode size exceeded")]
    ExceedsMaxInitCodeSize,
    /// Errors related to invalid transactions
    #[error(transparent)]
    Invalid(#[from] RpcInvalidTransactionError),
    /// Custom pool error
    #[error(transparent)]
    PoolTransactionError(Box<dyn PoolTransactionError>),
    /// Eip-4844 related error
    #[error(transparent)]
    Eip4844(#[from] Eip4844PoolTransactionError),
    /// Thrown if a conflicting transaction type is already in the pool
    ///
    /// In other words, thrown if a transaction with the same sender that violates the exclusivity
    /// constraint (blob vs normal tx)
    #[error("address already reserved")]
    AddressAlreadyReserved,
    /// Other unspecified error
    #[error(transparent)]
    Other(Box<dyn std::error::Error + Send + Sync>),
}

impl From<RpcPoolError> for ErrorObject<'static> {
    fn from(error: RpcPoolError) -> Self {
        match error {
            RpcPoolError::Invalid(err) => err.into(),
            error => internal_rpc_err(error.to_string()),
        }
    }
}

impl From<PoolError> for RpcPoolError {
    fn from(err: PoolError) -> RpcPoolError {
        match err.kind {
            PoolErrorKind::ReplacementUnderpriced => RpcPoolError::ReplaceUnderpriced,
            PoolErrorKind::FeeCapBelowMinimumProtocolFeeCap(_) => RpcPoolError::Underpriced,
            PoolErrorKind::SpammerExceededCapacity(_) => RpcPoolError::TxPoolOverflow,
            PoolErrorKind::DiscardedOnInsert => RpcPoolError::TxPoolOverflow,
            PoolErrorKind::InvalidTransaction(err) => err.into(),
            PoolErrorKind::Other(err) => RpcPoolError::Other(err),
            PoolErrorKind::AlreadyImported => RpcPoolError::AlreadyKnown,
            PoolErrorKind::ExistingConflictingTransactionType(_, _) => {
                RpcPoolError::AddressAlreadyReserved
            }
        }
    }
}

impl From<InvalidPoolTransactionError> for RpcPoolError {
    fn from(err: InvalidPoolTransactionError) -> RpcPoolError {
        match err {
            InvalidPoolTransactionError::Consensus(err) => RpcPoolError::Invalid(err.into()),
            InvalidPoolTransactionError::ExceedsGasLimit(_, _) => RpcPoolError::ExceedsGasLimit,
            InvalidPoolTransactionError::ExceedsMaxInitCodeSize(_, _) => {
                RpcPoolError::ExceedsMaxInitCodeSize
            }
            InvalidPoolTransactionError::IntrinsicGasTooLow => {
                RpcPoolError::Invalid(RpcInvalidTransactionError::GasTooLow)
            }
            InvalidPoolTransactionError::OversizedData(_, _) => RpcPoolError::OversizedData,
            InvalidPoolTransactionError::Underpriced => RpcPoolError::Underpriced,
            InvalidPoolTransactionError::Other(err) => RpcPoolError::PoolTransactionError(err),
            InvalidPoolTransactionError::Eip4844(err) => RpcPoolError::Eip4844(err),
            InvalidPoolTransactionError::Overdraft => {
                RpcPoolError::Invalid(RpcInvalidTransactionError::InsufficientFunds)
            }
        }
    }
}

/// Errors returned from a sign request.
#[derive(Debug, thiserror::Error)]
pub enum SignError {
    /// Error occured while trying to sign data.
    #[error("could not sign")]
    CouldNotSign,
    /// Signer for requested account not found.
    #[error("unknown account")]
    NoAccount,
    /// TypedData has invalid format.
    #[error("given typed data is not valid")]
    InvalidTypedData,
    /// Invalid transaction request in `sign_transaction`.
    #[error("invalid transaction request")]
    InvalidTransactionRequest,
    /// No chain ID was given.
    #[error("no chainid")]
    NoChainId,
}

<<<<<<< HEAD
#[allow(clippy::unconditional_recursion)]
impl From<SignError> for ErrorObject<'static> {
    fn from(error: SignError) -> Self {
        error.into()
    }
}
=======
// impl From<SignError> for ErrorObject<'static> {
//     fn from(error: SignError) -> Self {
//         error.into()
//     }
// }
>>>>>>> 561c84b3

/// We have to implement these functions because they are private to the reth_rpc crate
pub trait RpcInvalidTransactionErrorExt {
    /// Converts the out of gas error
    fn out_of_gas(reason: OutOfGasError, gas_limit: u64) -> RpcInvalidTransactionError {
        let gas_limit = U256::from(gas_limit);
        match reason {
            OutOfGasError::Basic => RpcInvalidTransactionError::BasicOutOfGas(gas_limit),
            OutOfGasError::Memory => RpcInvalidTransactionError::MemoryOutOfGas(gas_limit),
            OutOfGasError::Precompile => RpcInvalidTransactionError::PrecompileOutOfGas(gas_limit),
            OutOfGasError::InvalidOperand => {
                RpcInvalidTransactionError::InvalidOperandOutOfGas(gas_limit)
            }
            OutOfGasError::MemoryLimit => RpcInvalidTransactionError::MemoryOutOfGas(gas_limit),
        }
    }

    /// Converts the halt error
    ///
    /// Takes the configured gas limit of the transaction which is attached to the error
    fn halt(reason: HaltReason, gas_limit: u64) -> RpcInvalidTransactionError {
        match reason {
            HaltReason::OutOfGas(err) => Self::out_of_gas(err, gas_limit),
            HaltReason::NonceOverflow => RpcInvalidTransactionError::NonceMaxValue,
            err => RpcInvalidTransactionError::EvmHalt(err),
        }
    }
}

impl RpcInvalidTransactionErrorExt for RpcInvalidTransactionError {}

/// Converts the evm [ExecutionResult] into a result where `Ok` variant is the output bytes if it is
/// [ExecutionResult::Success].
pub(crate) fn ensure_success(result: ExecutionResult) -> EthResult<Bytes> {
    match result {
        ExecutionResult::Success { output, .. } => Ok(output.into_data()),
        ExecutionResult::Revert { output, .. } => {
            Err(RpcInvalidTransactionError::Revert(RevertError::new(output)).into())
        }
        ExecutionResult::Halt { reason, gas_used } => {
            Err(RpcInvalidTransactionError::halt(reason, gas_used).into())
        }
    }
}<|MERGE_RESOLUTION|>--- conflicted
+++ resolved
@@ -173,20 +173,11 @@
     NoChainId,
 }
 
-<<<<<<< HEAD
-#[allow(clippy::unconditional_recursion)]
-impl From<SignError> for ErrorObject<'static> {
-    fn from(error: SignError) -> Self {
-        error.into()
-    }
-}
-=======
 // impl From<SignError> for ErrorObject<'static> {
 //     fn from(error: SignError) -> Self {
 //         error.into()
 //     }
 // }
->>>>>>> 561c84b3
 
 /// We have to implement these functions because they are private to the reth_rpc crate
 pub trait RpcInvalidTransactionErrorExt {
