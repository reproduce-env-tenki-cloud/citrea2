--- conflicted
+++ resolved
@@ -967,13 +967,8 @@
                     let mut tx_env = tx_env.clone();
                     tx_env.gas_limit = MIN_TRANSACTION_GAS;
 
-<<<<<<< HEAD
-                    let res = inspect_no_tracing(
+                    let res = inspect_with_citrea_handle_no_inspectors(
                         self.get_db(working_set),
-=======
-                    let res = inspect_with_citrea_handle_no_inspectors(
-                        self.get_db(working_set, citrea_spec),
->>>>>>> 9fbc6273
                         cfg_env.clone(),
                         block_env.clone(),
                         tx_env.clone(),
@@ -1100,13 +1095,8 @@
         if optimistic_gas_limit < highest_gas_limit {
             tx_env.gas_limit = optimistic_gas_limit;
             // (result, env) = executor::transact(&mut db, env)?;
-<<<<<<< HEAD
-            let curr_result = inspect_no_tracing(
+            let curr_result = inspect_with_citrea_handle_no_inspectors(
                 self.get_db(working_set),
-=======
-            let curr_result = inspect_with_citrea_handle_no_inspectors(
-                self.get_db(working_set, citrea_spec),
->>>>>>> 9fbc6273
                 cfg_env.clone(),
                 block_env.clone(),
                 tx_env.clone(),
@@ -1146,13 +1136,8 @@
             let mut tx_env = tx_env.clone();
             tx_env.gas_limit = mid_gas_limit;
 
-<<<<<<< HEAD
             let evm_db = self.get_db(working_set);
-            let result = inspect_no_tracing(
-=======
-            let evm_db = self.get_db(working_set, citrea_spec);
             let result = inspect_with_citrea_handle_no_inspectors(
->>>>>>> 9fbc6273
                 evm_db,
                 cfg_env.clone(),
                 block_env.clone(),
