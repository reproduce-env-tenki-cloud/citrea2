--- conflicted
+++ resolved
@@ -415,29 +415,10 @@
         self.stf
             .end_soft_confirmation(soft_confirmation_info, &mut working_set)?;
 
-<<<<<<< HEAD
         // Finalize soft confirmation
         let soft_confirmation_result =
             self.stf
                 .finalize_soft_confirmation(active_fork_spec, working_set, prestate);
-=======
-                self.stf.end_soft_confirmation(
-                    active_fork_spec,
-                    self.state_root,
-                    self.sequencer_pub_key.as_ref(),
-                    &mut signed_soft_confirmation,
-                    &mut working_set,
-                )?;
-
-                // Finalize soft confirmation
-                let soft_confirmation_result = self.stf.finalize_soft_confirmation(
-                    active_fork_spec,
-                    working_set,
-                    prestate,
-                    &mut signed_soft_confirmation,
-                );
-                let state_root_transition = soft_confirmation_result.state_root_transition;
->>>>>>> 3bb926f0
 
         // Calculate tx hashes for merkle root
         let tx_hashes = compute_tx_hashes::<C, _, Da::Spec>(&txs_new, &txs, active_fork_spec);
