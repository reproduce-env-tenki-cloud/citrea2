use std::collections::HashSet;
use std::sync::Arc;
use std::time::{Duration, Instant};
use std::vec;

use alloy_eips::eip2718::Encodable2718;
use alloy_primitives::{Address, Bytes, TxHash};
use anyhow::{anyhow, bail, Context as _};
use backoff::future::retry as retry_backoff;
use backoff::ExponentialBackoffBuilder;
use citrea_common::utils::{compute_tx_hashes, soft_confirmation_to_receipt};
use citrea_common::{RollupPublicKeys, SequencerConfig};
use citrea_evm::{CallMessage, RlpEvmTransaction, MIN_TRANSACTION_GAS};
use citrea_primitives::basefee::calculate_next_block_base_fee;
use citrea_primitives::types::SoftConfirmationHash;
use citrea_stf::runtime::Runtime;
use parking_lot::Mutex;
use reth_execution_types::ChangedAccount;
use reth_provider::{AccountReader, BlockReaderIdExt};
use reth_transaction_pool::{
    BestTransactions, BestTransactionsAttributes, EthPooledTransaction, PoolTransaction,
    ValidPoolTransaction,
};
use rs_merkle::algorithms::Sha256;
use rs_merkle::MerkleTree;
use sov_accounts::Accounts;
use sov_accounts::Response::{AccountEmpty, AccountExists};
use sov_db::ledger_db::SequencerLedgerOps;
use sov_db::schema::types::{SlotNumber, SoftConfirmationNumber};
use sov_modules_api::hooks::HookSoftConfirmationInfo;
use sov_modules_api::transaction::Transaction;
use sov_modules_api::{
<<<<<<< HEAD
    Context, EncodeCall, L2Block, PrivateKey, SlotData, Spec, SpecId, StateCheckpoint, StateDiff,
=======
    Context, EncodeCall, PrivateKey, SignedSoftConfirmation, SlotData, Spec, StateDiff,
>>>>>>> 2f370e5e
    UnsignedSoftConfirmation, UnsignedSoftConfirmationV1, WorkingSet,
};
use sov_modules_stf_blueprint::{Runtime as RuntimeT, StfBlueprint};
use sov_prover_storage_manager::{ProverStorageManager, SnapshotManager};
use sov_rollup_interface::da::{BlockHeaderTrait, DaSpec};
use sov_rollup_interface::fork::ForkManager;
use sov_rollup_interface::services::da::DaService;
use sov_rollup_interface::soft_confirmation::{
    SignedSoftConfirmationHeader, SoftConfirmationHeader,
};
use sov_rollup_interface::stf::StateTransitionFunction;
use sov_state::ProverStorage;
use sov_stf_runner::InitParams;
use tokio::sync::mpsc::{unbounded_channel, UnboundedReceiver};
use tokio::sync::{broadcast, mpsc};
use tokio::time::sleep;
use tokio_util::sync::CancellationToken;
use tracing::{debug, error, info, instrument, trace, warn};
use tracing_subscriber::filter::LevelFilter;
use tracing_subscriber::layer::SubscriberExt;

use crate::commitment::CommitmentService;
use crate::db_provider::DbProvider;
use crate::deposit_data_mempool::DepositDataMempool;
use crate::mempool::CitreaMempool;
use crate::metrics::SEQUENCER_METRICS;
use crate::utils::recover_raw_transaction;

type StateRoot<C, Da, RT> = <StfBlueprint<C, Da, RT> as StateTransitionFunction<Da>>::StateRoot;
type StfTransaction<C, Da, RT> =
    <StfBlueprint<C, Da, RT> as StateTransitionFunction<Da>>::Transaction;

/// Represents information about the current DA state.
///
/// Contains previous height, latest finalized block and fee rate.
type L1Data<Da> = (<Da as DaService>::FilteredBlock, u128);

pub struct CitreaSequencer<C, Da, DB, RT>
where
    C: Context,
    Da: DaService,
    DB: SequencerLedgerOps + Send + Clone + 'static,
    RT: RuntimeT<C, Da::Spec>,
{
    da_service: Arc<Da>,
    mempool: Arc<CitreaMempool<C>>,
    sov_tx_signer_priv_key: C::PrivateKey,
    l2_force_block_rx: UnboundedReceiver<()>,
    db_provider: DbProvider<C>,
    ledger_db: DB,
    config: SequencerConfig,
    stf: StfBlueprint<C, Da::Spec, RT>,
    deposit_mempool: Arc<Mutex<DepositDataMempool>>,
    storage_manager: ProverStorageManager<Da::Spec>,
    state_root: StateRoot<C, Da::Spec, RT>,
    soft_confirmation_hash: SoftConfirmationHash,
    sequencer_pub_key: Vec<u8>,
    sequencer_da_pub_key: Vec<u8>,
    fork_manager: ForkManager<'static>,
    soft_confirmation_tx: broadcast::Sender<u64>,
}

enum L2BlockMode {
    Empty,
    NotEmpty,
}

impl<C, Da, DB, RT> CitreaSequencer<C, Da, DB, RT>
where
    C: Context + Spec<Storage = ProverStorage<SnapshotManager>>,
    Da: DaService,
    DB: SequencerLedgerOps + Send + Sync + Clone + 'static,
    RT: RuntimeT<C, Da::Spec>,
{
    #[allow(clippy::too_many_arguments)]
    pub fn new(
        da_service: Arc<Da>,
        config: SequencerConfig,
        init_params: InitParams<StfBlueprint<C, Da::Spec, RT>, Da::Spec>,
        stf: StfBlueprint<C, Da::Spec, RT>,
        storage_manager: ProverStorageManager<Da::Spec>,
        public_keys: RollupPublicKeys,
        ledger_db: DB,
        db_provider: DbProvider<C>,
        mempool: Arc<CitreaMempool<C>>,
        deposit_mempool: Arc<Mutex<DepositDataMempool>>,
        fork_manager: ForkManager<'static>,
        soft_confirmation_tx: broadcast::Sender<u64>,
        l2_force_block_rx: UnboundedReceiver<()>,
    ) -> anyhow::Result<Self> {
        let sov_tx_signer_priv_key = C::PrivateKey::try_from(&hex::decode(&config.private_key)?)?;

        Ok(Self {
            da_service,
            mempool,
            sov_tx_signer_priv_key,
            l2_force_block_rx,
            db_provider,
            ledger_db,
            config,
            stf,
            deposit_mempool,
            storage_manager,
            state_root: init_params.state_root,
            soft_confirmation_hash: init_params.batch_hash,
            sequencer_pub_key: public_keys.sequencer_public_key,
            sequencer_da_pub_key: public_keys.sequencer_da_pub_key,
            fork_manager,
            soft_confirmation_tx,
        })
    }

    #[allow(clippy::too_many_arguments)]
    async fn dry_run_transactions(
        &mut self,
        mut transactions: Box<
            dyn BestTransactions<Item = Arc<ValidPoolTransaction<EthPooledTransaction>>>,
        >,
        pub_key: &[u8],
        prestate: ProverStorage<SnapshotManager>,
        da_block_header: <<Da as DaService>::Spec as DaSpec>::BlockHeader,
        soft_confirmation_info: HookSoftConfirmationInfo,
        l2_block_mode: L2BlockMode,
    ) -> anyhow::Result<(Vec<RlpEvmTransaction>, Vec<TxHash>)> {
        let start = Instant::now();

        let silent_subscriber = tracing_subscriber::registry().with(LevelFilter::OFF);

        tracing::subscriber::with_default(silent_subscriber, || {
            let mut working_set_to_discard = WorkingSet::new(prestate.clone());

            match self.stf.begin_soft_confirmation(
                pub_key,
                &mut working_set_to_discard,
                &da_block_header,
                &soft_confirmation_info,
            ) {
                Ok(_) => {
                    match l2_block_mode {
                        L2BlockMode::NotEmpty => {
                            // Normally, transactions.mark_invalid() calls would give us the same
                            // functionality as invalid_senders, however,
                            // in this version of reth, mark_invalid uses transaction.hash() to mark invalid
                            // which is not desired. This was fixed in later versions, but we can not update
                            // to those versions because we have to lock our Rust version to 1.81.
                            //
                            // When a tx is rejected, its sender is added to invalid_senders set
                            // because other transactions from the same sender now cannot be included in the block
                            // since they are auto rejected due to the nonce gap.
                            let mut invalid_senders = HashSet::new();

                            let mut all_txs = vec![];
                            let mut l1_fee_failed_txs = vec![];

                            // using .next() instead of a for loop because its the intended
                            // behaviour for the BestTransactions implementations
                            // when we update reth we'll need to call transactions.mark_invalid()
                            #[allow(clippy::while_let_on_iterator)]
                            while let Some(evm_tx) = transactions.next() {
                                if invalid_senders.contains(&evm_tx.transaction_id.sender) {
                                    continue;
                                }

                                let mut buf = vec![];
                                evm_tx
                                    .to_recovered_transaction()
                                    .into_signed()
                                    .encode_2718(&mut buf);
                                let rlp_tx = RlpEvmTransaction { rlp: buf };

                                let call_txs = CallMessage {
                                    txs: vec![rlp_tx.clone()],
                                };
                                let raw_message = <Runtime<C, Da::Spec> as EncodeCall<
                                    citrea_evm::Evm<C>,
                                >>::encode_call(
                                    call_txs
                                );
                                let signed_blob = self
                                    .make_blob(raw_message.clone(), &mut working_set_to_discard)?;

                                let signed_tx =
                                    self.sign_tx(raw_message, &mut working_set_to_discard)?;

                                let txs = vec![signed_blob.clone()];
                                let txs_new = vec![signed_tx];

                                let mut working_set =
                                    working_set_to_discard.checkpoint().to_revertable();

                                match self.stf.apply_soft_confirmation_txs(
                                    soft_confirmation_info.clone(),
                                    &txs,
                                    &txs_new,
                                    &mut working_set,
                                ) {
                                    Ok(result) => result,
                                    Err(e) => match e {
                                        // Since this is the sequencer, it should never get a soft confirmation error or a hook error
                                        sov_rollup_interface::stf::StateTransitionError::SoftConfirmationError(soft_confirmation_error) => panic!("Soft confirmation error: {:?}", soft_confirmation_error),
                                        sov_rollup_interface::stf::StateTransitionError::HookError(soft_confirmation_hook_error) => panic!("Hook error: {:?}", soft_confirmation_hook_error),
                                        sov_rollup_interface::stf::StateTransitionError::ModuleCallError(soft_confirmation_module_call_error) => match soft_confirmation_module_call_error {
                                            // if we are exceeding block gas limit with a transaction
                                            // we should inspect the gas usage and act accordingly
                                            // if there is room for another transaction
                                            // keep trying txs
                                            // if not, break
                                            sov_modules_api::SoftConfirmationModuleCallError::EvmGasUsedExceedsBlockGasLimit {
                                                cumulative_gas,
                                                tx_gas_used: _,
                                                block_gas_limit
                                            } => {
                                               if block_gas_limit - cumulative_gas < MIN_TRANSACTION_GAS {
                                                break;
                                               } else {
                                                invalid_senders.insert(evm_tx.transaction_id.sender);
                                                working_set_to_discard = working_set.revert().to_revertable();
                                                continue;
                                               }
                                            },
                                            // we configure mempool to never accept blob transactions
                                            // to mitigate potential bugs in reth-mempool we should look into continue instead of panicking here
                                            sov_modules_api::SoftConfirmationModuleCallError::EvmTxTypeNotSupported(_) => panic!("got unsupported tx type"),
                                            // Discard tx if it fails to execute
                                            sov_modules_api::SoftConfirmationModuleCallError::EvmTransactionExecutionError => {
                                                invalid_senders.insert(evm_tx.transaction_id.sender);
                                                working_set_to_discard = working_set.revert().to_revertable();
                                                continue;
                                            },
                                            // we won't try to execute system transactions here
                                            sov_modules_api::SoftConfirmationModuleCallError::EvmMisplacedSystemTx => panic!("tried to execute system transaction"),
                                            sov_modules_api::SoftConfirmationModuleCallError::EvmNotEnoughFundsForL1Fee => {
                                                l1_fee_failed_txs.push(*evm_tx.hash());
                                                invalid_senders.insert(evm_tx.transaction_id.sender);
                                                working_set_to_discard = working_set.revert().to_revertable();
                                                continue;
                                            },
                                            sov_modules_api::SoftConfirmationModuleCallError::EvmTxNotSerializable => panic!("Fed a non-serializable tx"),
                                            // we don't call the rule enforcer in the sequencer -- yet at least
                                            sov_modules_api::SoftConfirmationModuleCallError::RuleEnforcerUnauthorized => unreachable!(),
                                        },
                                    },
                                };

                                // if no errors
                                // we can include the transaction in the block
                                working_set_to_discard = working_set.checkpoint().to_revertable();
                                all_txs.push(rlp_tx);
                            }
                            SEQUENCER_METRICS.dry_run_execution.record(
                                Instant::now()
                                    .saturating_duration_since(start)
                                    .as_secs_f64(),
                            );

                            Ok((all_txs, l1_fee_failed_txs))
                        }
                        L2BlockMode::Empty => Ok((vec![], vec![])),
                    }
                }
                Err(err) => {
                    warn!(
                    "DryRun: Failed to apply soft confirmation hook: {:?} \n reverting batch workspace",
                    err
                );
                    Err(anyhow!(
                        "DryRun: Failed to apply begin soft confirmation hook: {:?}",
                        err
                    ))
                }
            }
        })
    }

    async fn produce_l2_block(
        &mut self,
        da_block: <Da as DaService>::FilteredBlock,
        l1_fee_rate: u128,
        l2_block_mode: L2BlockMode,
    ) -> anyhow::Result<(u64, u64, StateDiff)> {
        let start = Instant::now();
        let da_height = da_block.header().height();
        let (l2_height, l1_height) = match self
            .ledger_db
            .get_head_soft_confirmation()
            .map_err(|e| anyhow!("Failed to get head soft confirmation: {}", e))?
        {
            Some((l2_height, sb)) => (l2_height.0 + 1, sb.da_slot_height),
            None => (1, da_height),
        };
        anyhow::ensure!(
            l1_height == da_height || l1_height + 1 == da_height,
            "Sequencer: L1 height mismatch, expected {da_height} (or {da_height}-1), got {l1_height}",
        );

        let timestamp = chrono::Local::now().timestamp() as u64;
        let pub_key = borsh::to_vec(&self.sov_tx_signer_priv_key.pub_key())?;

        let deposit_data = self
            .deposit_mempool
            .lock()
            .fetch_deposits(self.config.deposit_mempool_fetch_limit);

        // Register this new block with the fork manager to active
        // the new fork on the next block
        self.fork_manager.register_block(l2_height)?;

        let active_fork_spec = self.fork_manager.active_fork().spec_id;

        let soft_confirmation_info = HookSoftConfirmationInfo {
            l2_height,
            da_slot_height: da_block.header().height(),
            da_slot_hash: da_block.header().hash().into(),
            da_slot_txs_commitment: da_block.header().txs_commitment().into(),
            pre_state_root: self.state_root.clone().as_ref().to_vec(),
            deposit_data: deposit_data.clone(),
            current_spec: active_fork_spec,
            pub_key: pub_key.clone(),
            l1_fee_rate,
            timestamp,
        };

        let prestate = self
            .storage_manager
            .create_storage_on_l2_height(l2_height)?;
        debug!(
            "Applying soft confirmation on DA block: {}",
            hex::encode(da_block.header().hash().into())
        );

        let evm_txs = self.get_best_transactions()?;

        // Dry running transactions would basically allow for figuring out a list of
        // all transactions that would fit into the current block and the list of transactions
        // which do not have enough balance to pay for the L1 fee.
        let (txs_to_run, l1_fee_failed_txs) = self
            .dry_run_transactions(
                evm_txs,
                &pub_key,
                prestate.clone(),
                da_block.header().clone(),
                soft_confirmation_info.clone(),
                l2_block_mode,
            )
            .await?;

        let prestate = self
            .storage_manager
            .create_storage_on_l2_height(l2_height)?;

        let mut working_set = WorkingSet::new(prestate.clone());

        // Execute the selected transactions
        match self.stf.begin_soft_confirmation(
            &pub_key,
            &mut working_set,
            da_block.header(),
            &soft_confirmation_info,
        ) {
            Ok(_) => {
                let mut txs = vec![];
                let mut txs_new = vec![];

                let evm_txs_count = txs_to_run.len();
                if evm_txs_count > 0 {
                    let call_txs = CallMessage { txs: txs_to_run };
                    let raw_message =
                        <Runtime<C, Da::Spec> as EncodeCall<citrea_evm::Evm<C>>>::encode_call(
                            call_txs,
                        );
                    let signed_blob = self.make_blob(raw_message.clone(), &mut working_set)?;
                    let signed_tx = self.sign_tx(raw_message, &mut working_set)?;
                    txs.push(signed_blob);
                    txs_new.push(signed_tx);

                    self.stf
                        .apply_soft_confirmation_txs(
                            soft_confirmation_info,
                            &txs,
                            &txs_new,
                            &mut working_set,
                        )
                        .expect("dry_run_transactions should have already checked this");
                }

                // Calculate tx hashes for merkle root
                let tx_hashes =
                    compute_tx_hashes::<C, _, Da::Spec>(&txs_new, &txs, active_fork_spec);

                let tx_merkle_root = if tx_hashes.is_empty() {
                    [0u8; 32]
                } else {
                    MerkleTree::<Sha256>::from_leaves(&tx_hashes)
                        .root()
                        .context("Couldn't compute merkle root")?
                };

                // create the soft confirmation header
                let header = SoftConfirmationHeader::new(
                    l2_height,
                    da_block.header().height(),
                    da_block.header().hash().into(),
                    da_block.header().txs_commitment().into(),
<<<<<<< HEAD
                    self.batch_hash,
                    // self.state_root
=======
                    &txs,
                    &txs_new,
                    deposit_data,
>>>>>>> 2f370e5e
                    l1_fee_rate,
                    tx_merkle_root,
                    deposit_data.clone(),
                    timestamp,
                );

<<<<<<< HEAD
                let mut l2_block =
                    self.sign_soft_confirmation(active_fork_spec, header, &txs, &txs_new)?;
=======
                let mut signed_soft_confirmation = if active_fork_spec
                    >= sov_modules_api::SpecId::Kumquat
                {
                    self.sign_soft_confirmation_batch(&unsigned_batch, self.soft_confirmation_hash)?
                } else {
                    self.pre_fork1_sign_soft_confirmation_batch(
                        &unsigned_batch,
                        self.soft_confirmation_hash,
                    )?
                };
>>>>>>> 2f370e5e

                self.stf.end_soft_confirmation(
                    active_fork_spec,
                    self.state_root.as_ref().to_vec(),
                    self.sequencer_pub_key.as_ref(),
                    &l2_block,
                    &mut working_set,
                )?;

                // Finalize soft confirmation
                let soft_confirmation_result = self.stf.finalize_soft_confirmation(
                    active_fork_spec,
                    working_set,
                    prestate,
                    &mut l2_block,
                );
                let state_root_transition = soft_confirmation_result.state_root_transition;

                if state_root_transition.final_root.as_ref() == self.state_root.as_ref() {
                    bail!("Max L2 blocks per L1 is reached for the current L1 block. State root is the same as before, skipping");
                }

                trace!(
                    "State root after applying slot: {:?}",
                    state_root_transition.final_root,
                );

                let next_state_root = state_root_transition.final_root;

                self.storage_manager
                    .save_change_set_l2(l2_height, soft_confirmation_result.change_set)?;

                // TODO: this will only work for mock da
                // when https://github.com/Sovereign-Labs/sovereign-sdk/issues/1218
                // is merged, rpc will access up to date storage then we won't need to finalize right away.
                // however we need much better DA + finalization logic here
                self.storage_manager.finalize_l2(l2_height)?;

                let tx_bodies = l2_block.blobs().to_owned();
                let soft_confirmation_hash = l2_block.hash();
                let receipt = soft_confirmation_to_receipt::<C, _, Da::Spec>(l2_block, tx_hashes);

                self.ledger_db.commit_soft_confirmation(
                    next_state_root.as_ref(),
                    receipt,
                    Some(tx_bodies),
                    tx_merkle_root,
                )?;

                // connect L1 and L2 height
                self.ledger_db.extend_l2_range_of_l1_slot(
                    SlotNumber(da_block.header().height()),
                    SoftConfirmationNumber(l2_height),
                )?;

                let l1_height = da_block.header().height();
                info!(
                    "New block #{}, DA #{}, Tx count: #{}",
                    l2_height, l1_height, evm_txs_count,
                );

                self.state_root = next_state_root;
                self.soft_confirmation_hash = soft_confirmation_hash;

                let mut txs_to_remove = self.db_provider.last_block_tx_hashes()?;
                txs_to_remove.extend(l1_fee_failed_txs);

                self.mempool.remove_transactions(txs_to_remove.clone());
                SEQUENCER_METRICS.mempool_txs.set(self.mempool.len() as f64);

                let account_updates = self.get_account_updates()?;

                self.mempool.update_accounts(account_updates);

                let txs = txs_to_remove
                    .iter()
                    .map(|tx_hash| tx_hash.to_vec())
                    .collect::<Vec<Vec<u8>>>();
                if let Err(e) = self.ledger_db.remove_mempool_txs(txs) {
                    warn!("Failed to remove txs from mempool: {:?}", e);
                }

                SEQUENCER_METRICS.block_production_execution.record(
                    Instant::now()
                        .saturating_duration_since(start)
                        .as_secs_f64(),
                );
                SEQUENCER_METRICS.current_l2_block.set(l2_height as f64);

                Ok((
                    l2_height,
                    da_block.header().height(),
                    soft_confirmation_result.state_diff,
                ))
            }
            Err(err) => {
                warn!(
                    "Failed to apply soft confirmation hook: {:?} \n reverting batch workspace",
                    err
                );
                Err(anyhow!(
                    "Failed to apply begin soft confirmation hook: {:?}",
                    err
                ))
            }
        }
    }

    #[instrument(level = "trace", skip(self, cancellation_token), err, ret)]
    pub async fn run(
        &mut self,
        cancellation_token: CancellationToken,
    ) -> Result<(), anyhow::Error> {
        // TODO: hotfix for mock da
        self.da_service
            .get_block_at(1)
            .await
            .map_err(|e| anyhow!(e))?;

        match self.restore_mempool().await {
            Ok(()) => debug!("Sequencer: Mempool restored"),
            Err(e) => {
                warn!("Sequencer: Mempool restore error: {:?}", e);
            }
        }

        let (mut last_finalized_block, mut l1_fee_rate) =
            match get_da_block_data(self.da_service.clone()).await {
                Ok(l1_data) => l1_data,
                Err(e) => {
                    error!("{}", e);
                    return Err(e);
                }
            };
        let mut last_finalized_height = last_finalized_block.header().height();

        let mut last_used_l1_height = match self.ledger_db.get_head_soft_confirmation() {
            Ok(Some((_, sb))) => sb.da_slot_height,
            Ok(None) => last_finalized_height, // starting for the first time
            Err(e) => {
                return Err(anyhow!("previous L1 height: {}", e));
            }
        };

        debug!("Sequencer: Last used L1 height: {:?}", last_used_l1_height);

        // Setup required workers to update our knowledge of the DA layer every X seconds (configurable).
        let (da_height_update_tx, mut da_height_update_rx) = mpsc::channel(1);
        let (da_commitment_tx, da_commitment_rx) = unbounded_channel::<(u64, StateDiff)>();

        let mut commitment_service = CommitmentService::new(
            self.ledger_db.clone(),
            self.da_service.clone(),
            self.sequencer_da_pub_key.clone(),
            self.config.min_soft_confirmations_per_commitment,
            da_commitment_rx,
        );
        if self.soft_confirmation_hash != [0; 32] {
            // Resubmit if there were pending commitments on restart, skip it on first init
            commitment_service.resubmit_pending_commitments().await?;
        }

        tokio::spawn(commitment_service.run(cancellation_token.child_token()));

        tokio::spawn(da_block_monitor(
            self.da_service.clone(),
            da_height_update_tx,
            self.config.da_update_interval_ms,
            cancellation_token.child_token(),
        ));

        let target_block_time = Duration::from_millis(self.config.block_production_interval_ms);

        // In case the sequencer falls behind on DA blocks, we need to produce at least 1
        // empty block per DA block. Which means that we have to keep count of missed blocks
        // and only resume normal operations once the sequencer has caught up.
        let mut missed_da_blocks_count =
            self.da_blocks_missed(last_finalized_height, last_used_l1_height);

        let mut block_production_tick = tokio::time::interval(target_block_time);
        block_production_tick.tick().await;

        loop {
            tokio::select! {
                // Receive updates from DA layer worker.
                l1_data = da_height_update_rx.recv() => {
                    // Stop receiving updates from DA layer until we have caught up.
                    if missed_da_blocks_count > 0 {
                        continue;
                    }
                    if let Some(l1_data) = l1_data {
                        (last_finalized_block, l1_fee_rate) = l1_data;
                        last_finalized_height = last_finalized_block.header().height();

                        missed_da_blocks_count = self.da_blocks_missed(last_finalized_height, last_used_l1_height);
                    }
                    SEQUENCER_METRICS.current_l1_block.set(last_finalized_height as f64);
                },
                // If sequencer is in test mode, it will build a block every time it receives a message
                // The RPC from which the sender can be called is only registered for test mode. This means
                // that evey though we check the receiver here, it'll never be "ready" to be consumed unless in test mode.
                _ = self.l2_force_block_rx.recv(), if self.config.test_mode => {
                    if missed_da_blocks_count > 0 {
                        if let Err(e) = self.process_missed_da_blocks(missed_da_blocks_count, last_used_l1_height, l1_fee_rate).await {
                            error!("Sequencer error: {}", e);
                            // we never want to continue if we have missed blocks
                            return Err(e);
                        }
                        missed_da_blocks_count = 0;
                    }

                    match self.produce_l2_block(last_finalized_block.clone(), l1_fee_rate, L2BlockMode::NotEmpty).await {
                        Ok((l2_height, l1_block_number, state_diff)) => {
                            last_used_l1_height = l1_block_number;

                            // Only errors when there are no receivers
                            let _ = self.soft_confirmation_tx.send(l2_height);

                            let _ = da_commitment_tx.send((l2_height, state_diff));
                        },
                        Err(e) => {
                            error!("Sequencer error: {}", e);
                        }
                    }
                },
                // If sequencer is in production mode, it will build a block every 2 seconds
                _ = block_production_tick.tick(), if !self.config.test_mode => {
                    // By default, we produce a non-empty block IFF we were caught up all the way to
                    // last_finalized_block. If there are missed DA blocks, we start producing
                    // empty blocks at ~2 second rate, 1 L2 block per respective missed DA block
                    // until we know we caught up with L1.
                    let da_block = last_finalized_block.clone();

                    if missed_da_blocks_count > 0 {
                        if let Err(e) = self.process_missed_da_blocks(missed_da_blocks_count, last_used_l1_height, l1_fee_rate).await {
                            error!("Sequencer error: {}", e);
                            // we never want to continue if we have missed blocks
                            return Err(e);
                        }
                        missed_da_blocks_count = 0;
                    }


                    match self.produce_l2_block(da_block, l1_fee_rate, L2BlockMode::NotEmpty).await {
                        Ok((l2_height, l1_block_number, state_diff)) => {
                            last_used_l1_height = l1_block_number;

                            // Only errors when there are no receivers
                            let _ = self.soft_confirmation_tx.send(l2_height);

                            let _ = da_commitment_tx.send((l2_height, state_diff));
                        },
                        Err(e) => {
                            error!("Sequencer error: {}", e);
                        }
                    };
                },
                _ = cancellation_token.cancelled() => {
                    info!("Shutting down sequencer");
                    da_height_update_rx.close();
                    self.l2_force_block_rx.close();
                    return Ok(());
                }
            }
        }
    }

    fn get_best_transactions(
        &self,
    ) -> anyhow::Result<
        Box<dyn BestTransactions<Item = Arc<ValidPoolTransaction<EthPooledTransaction>>>>,
    > {
        let cfg = self.db_provider.cfg();
        let latest_header = self
            .db_provider
            .latest_header()
            .map_err(|e| anyhow!("Failed to get latest header: {}", e))?
            .ok_or(anyhow!("Latest header must always exist"))?
            .unseal();

        let base_fee = calculate_next_block_base_fee(
            latest_header.gas_used,
            latest_header.gas_limit,
            latest_header
                .base_fee_per_gas
                .expect("Base fee always set in Citrea"),
            cfg.base_fee_params,
        ) as u64;

        let best_txs_with_base_fee = self
            .mempool
            .best_transactions_with_attributes(BestTransactionsAttributes::base_fee(base_fee));

        Ok(best_txs_with_base_fee)
    }

    /// Signs batch of messages with sovereign priv key turns them into a sov blob
    /// Returns a single sovereign transaction made up of multiple ethereum transactions
    fn make_blob(
        &mut self,
        raw_message: Vec<u8>,
        working_set: &mut WorkingSet<C::Storage>,
    ) -> anyhow::Result<Vec<u8>> {
        // if a batch failed need to refetch nonce
        // so sticking to fetching from state makes sense
        let nonce = self.get_nonce(working_set)?;
        // TODO: figure out what to do with sov-tx fields
        // chain id gas tip and gas limit

        let transaction =
            Transaction::<C>::new_signed_tx(&self.sov_tx_signer_priv_key, raw_message, 0, nonce);
        borsh::to_vec(&transaction).map_err(|e| anyhow!(e))
    }

    fn sign_tx(
        &mut self,
        raw_message: Vec<u8>,
        working_set: &mut WorkingSet<C::Storage>,
    ) -> anyhow::Result<StfTransaction<C, Da::Spec, RT>> {
        // if a batch failed need to refetch nonce
        // so sticking to fetching from state makes sense
        let nonce = self.get_nonce(working_set)?;
        // TODO: figure out what to do with sov-tx fields
        // chain id gas tip and gas limit

        let tx =
            Transaction::<C>::new_signed_tx(&self.sov_tx_signer_priv_key, raw_message, 0, nonce);
        Ok(tx)
    }

    fn sign_soft_confirmation<'txs>(
        &mut self,
        active_spec: SpecId,
        header: SoftConfirmationHeader,
        blobs: &'txs [Vec<u8>],
        txs: &'txs [StfTransaction<C, Da::Spec, RT>],
    ) -> anyhow::Result<L2Block<'txs, StfTransaction<C, Da::Spec, RT>>> {
        match active_spec {
            SpecId::Genesis => self.sign_soft_confirmation_batch_v1(header, blobs, txs),
            SpecId::Kumquat => self.sign_soft_confirmation_batch_v2(header, blobs, txs),
            _ => self.sign_soft_confirmation_header(header, blobs, txs),
        }
    }

    fn sign_soft_confirmation_header<'txs>(
        &mut self,
        header: SoftConfirmationHeader,
        blobs: &'txs [Vec<u8>],
        txs: &'txs [StfTransaction<C, Da::Spec, RT>],
    ) -> anyhow::Result<L2Block<'txs, StfTransaction<C, Da::Spec, RT>>> {
        let digest = header.compute_digest::<<C as sov_modules_api::Spec>::Hasher>();
        let hash = Into::<[u8; 32]>::into(digest);
        let signature = self.sov_tx_signer_priv_key.sign(&hash);
        let pub_key = self.sov_tx_signer_priv_key.pub_key();

        let signature = borsh::to_vec(&signature)?;
        let pub_key = borsh::to_vec(&pub_key)?;
        let signed_header = SignedSoftConfirmationHeader::new(header, hash, signature, pub_key);

        Ok(L2Block::new(signed_header, blobs.into(), txs.into()))
    }

    /// Signs necessary info and returns a BlockTemplate
    fn sign_soft_confirmation_batch_v2<'txs>(
        &mut self,
        header: SoftConfirmationHeader,
        blobs: &'txs [Vec<u8>],
        txs: &'txs [StfTransaction<C, Da::Spec, RT>],
    ) -> anyhow::Result<L2Block<'txs, StfTransaction<C, Da::Spec, RT>>> {
        let soft_confirmation = &UnsignedSoftConfirmation::from((&header, blobs, txs));

        let digest = soft_confirmation.compute_digest::<<C as sov_modules_api::Spec>::Hasher>();
        let hash = Into::<[u8; 32]>::into(digest);

        let signature = self.sov_tx_signer_priv_key.sign(&hash);
        let pub_key = self.sov_tx_signer_priv_key.pub_key();
        let signature = borsh::to_vec(&signature)?;
        let pub_key = borsh::to_vec(&pub_key)?;
        let signed_header = SignedSoftConfirmationHeader::new(header, hash, signature, pub_key);

        Ok(L2Block::new(signed_header, blobs.into(), txs.into()))
    }

    /// Old version of sign_soft_confirmation_batch
    /// TODO: Remove derive(BorshSerialize) for UnsignedSoftConfirmation
    ///   when removing this fn
    /// FIXME: ^
    fn sign_soft_confirmation_batch_v1<'txs>(
        &mut self,
        header: SoftConfirmationHeader,
        blobs: &'txs [Vec<u8>],
        txs: &'txs [StfTransaction<C, Da::Spec, RT>],
    ) -> anyhow::Result<L2Block<'txs, StfTransaction<C, Da::Spec, RT>>> {
        use digest::Digest;

        let soft_confirmation = &UnsignedSoftConfirmation::from((&header, blobs, txs));
        let raw = borsh::to_vec(&UnsignedSoftConfirmationV1::from(soft_confirmation.clone()))
            .map_err(|e| anyhow!(e))?;
        let hash = <C as sov_modules_api::Spec>::Hasher::digest(raw.as_slice()).into();

        let signature = self.sov_tx_signer_priv_key.sign(&raw);
        let pub_key = self.sov_tx_signer_priv_key.pub_key();

        let signature = borsh::to_vec(&signature)?;
        let pub_key = borsh::to_vec(&pub_key)?;
        let signed_header = SignedSoftConfirmationHeader::new(header, hash, signature, pub_key);

        Ok(L2Block::new(signed_header, blobs.into(), txs.into()))
    }

    /// Fetches nonce from state
    fn get_nonce(&self, working_set: &mut WorkingSet<C::Storage>) -> anyhow::Result<u64> {
        let accounts = Accounts::<C>::default();

        match accounts
            .get_account(self.sov_tx_signer_priv_key.pub_key(), working_set)
            .map_err(|e| anyhow!("Sequencer: Failed to get sov-account: {}", e))?
        {
            AccountExists { addr: _, nonce } => Ok(nonce),
            AccountEmpty => Ok(0),
        }
    }

    pub async fn restore_mempool(&self) -> Result<(), anyhow::Error> {
        let mempool_txs = self.ledger_db.get_mempool_txs()?;
        for (_, tx) in mempool_txs {
            let recovered = recover_raw_transaction(Bytes::from(tx.as_slice().to_vec()))?;
            let pooled_tx = EthPooledTransaction::from_pooled(recovered);

            let _ = self.mempool.add_external_transaction(pooled_tx).await?;
        }
        Ok(())
    }

    fn get_account_updates(&self) -> Result<Vec<ChangedAccount>, anyhow::Error> {
        let head = self
            .db_provider
            .last_block()?
            .expect("Unrecoverable: Head must exist");

        let addresses: HashSet<Address> = match head.transactions {
            alloy_rpc_types::BlockTransactions::Full(ref txs) => {
                txs.iter().map(|tx| tx.from).collect()
            }
            _ => panic!("Block should have full transactions"),
        };

        let mut updates = vec![];

        for address in addresses {
            let account = self
                .db_provider
                .basic_account(address)?
                .expect("Account must exist");
            updates.push(ChangedAccount {
                address,
                nonce: account.nonce,
                balance: account.balance,
            });
        }

        Ok(updates)
    }

    pub async fn process_missed_da_blocks(
        &mut self,
        missed_da_blocks_count: u64,
        last_used_l1_height: u64,
        l1_fee_rate: u128,
    ) -> anyhow::Result<()> {
        debug!("We have {} missed DA blocks", missed_da_blocks_count);
        let exponential_backoff = ExponentialBackoffBuilder::new()
            .with_initial_interval(Duration::from_millis(50))
            .with_max_elapsed_time(Some(Duration::from_secs(1)))
            .build();
        for i in 1..=missed_da_blocks_count {
            let needed_da_block_height = last_used_l1_height + i;

            // if we can't fetch da block and fail to produce a block the caller will return Err stopping
            // the sequencer. This is very problematic.
            // Hence, we retry fetching the DA block and producing the L2 block.

            let da_service = self.da_service.as_ref();
            let da_block = retry_backoff(exponential_backoff.clone(), || async move {
                da_service
                    .get_block_at(needed_da_block_height)
                    .await
                    .map_err(|e| backoff::Error::Transient {
                        err: anyhow!(e),
                        retry_after: None,
                    })
            })
            .await?;

            debug!("Created an empty L2 for L1={}", needed_da_block_height);
            self.produce_l2_block(da_block, l1_fee_rate, L2BlockMode::Empty)
                .await?;
        }

        Ok(())
    }

    pub fn da_blocks_missed(
        &self,
        last_finalized_block_height: u64,
        last_used_l1_height: u64,
    ) -> u64 {
        if last_finalized_block_height <= last_used_l1_height {
            return 0;
        }
        let skipped_blocks = last_finalized_block_height - last_used_l1_height - 1;
        if skipped_blocks > 0 {
            // This shouldn't happen. If it does, then we should produce at least 1 block for the blocks in between
            warn!(
                "Sequencer is falling behind on L1 blocks by {:?} blocks",
                skipped_blocks
            );
        }
        // Missed DA blocks means that we produce n - 1 empty blocks, 1 per missed DA block.
        skipped_blocks
    }
}

async fn da_block_monitor<Da>(
    da_service: Arc<Da>,
    sender: mpsc::Sender<L1Data<Da>>,
    loop_interval: u64,
    cancellation_token: CancellationToken,
) where
    Da: DaService,
{
    loop {
        tokio::select! {
            biased;
            _ = cancellation_token.cancelled() => {
                return;
            }
            l1_data = get_da_block_data(da_service.clone()) => {
                let l1_data = match l1_data {
                    Ok(l1_data) => l1_data,
                    Err(e) => {
                        error!("Could not fetch L1 data, {}", e);
                        continue;
                    }
                };

                let _ = sender.send(l1_data).await;

                sleep(Duration::from_millis(loop_interval)).await;
            },
        }
    }
}

async fn get_da_block_data<Da>(da_service: Arc<Da>) -> anyhow::Result<L1Data<Da>>
where
    Da: DaService,
{
    let last_finalized_height = match da_service.get_last_finalized_block_header().await {
        Ok(header) => header.height(),
        Err(e) => {
            return Err(anyhow!("Finalized L1 height: {}", e));
        }
    };

    let last_finalized_block = match da_service.get_block_at(last_finalized_height).await {
        Ok(block) => block,
        Err(e) => {
            return Err(anyhow!("Finalized L1 block: {}", e));
        }
    };

    debug!(
        "Sequencer: last finalized L1 height: {:?}",
        last_finalized_height
    );

    let l1_fee_rate = match da_service.get_fee_rate().await {
        Ok(fee_rate) => fee_rate,
        Err(e) => {
            return Err(anyhow!("L1 fee rate: {}", e));
        }
    };

    Ok((last_finalized_block, l1_fee_rate))
}<|MERGE_RESOLUTION|>--- conflicted
+++ resolved
@@ -30,11 +30,7 @@
 use sov_modules_api::hooks::HookSoftConfirmationInfo;
 use sov_modules_api::transaction::Transaction;
 use sov_modules_api::{
-<<<<<<< HEAD
-    Context, EncodeCall, L2Block, PrivateKey, SlotData, Spec, SpecId, StateCheckpoint, StateDiff,
-=======
-    Context, EncodeCall, PrivateKey, SignedSoftConfirmation, SlotData, Spec, StateDiff,
->>>>>>> 2f370e5e
+    Context, EncodeCall, L2Block, PrivateKey, SlotData, Spec, SpecId, StateDiff,
     UnsignedSoftConfirmation, UnsignedSoftConfirmationV1, WorkingSet,
 };
 use sov_modules_stf_blueprint::{Runtime as RuntimeT, StfBlueprint};
@@ -438,35 +434,16 @@
                     da_block.header().height(),
                     da_block.header().hash().into(),
                     da_block.header().txs_commitment().into(),
-<<<<<<< HEAD
-                    self.batch_hash,
+                    self.soft_confirmation_hash,
                     // self.state_root
-=======
-                    &txs,
-                    &txs_new,
-                    deposit_data,
->>>>>>> 2f370e5e
                     l1_fee_rate,
                     tx_merkle_root,
                     deposit_data.clone(),
                     timestamp,
                 );
 
-<<<<<<< HEAD
                 let mut l2_block =
                     self.sign_soft_confirmation(active_fork_spec, header, &txs, &txs_new)?;
-=======
-                let mut signed_soft_confirmation = if active_fork_spec
-                    >= sov_modules_api::SpecId::Kumquat
-                {
-                    self.sign_soft_confirmation_batch(&unsigned_batch, self.soft_confirmation_hash)?
-                } else {
-                    self.pre_fork1_sign_soft_confirmation_batch(
-                        &unsigned_batch,
-                        self.soft_confirmation_hash,
-                    )?
-                };
->>>>>>> 2f370e5e
 
                 self.stf.end_soft_confirmation(
                     active_fork_spec,
