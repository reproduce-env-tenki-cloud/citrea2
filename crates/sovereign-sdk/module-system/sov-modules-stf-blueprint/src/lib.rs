#![deny(missing_docs)]
#![doc = include_str!("../README.md")]

use borsh::BorshDeserialize;
use itertools::Itertools;
use rs_merkle::algorithms::Sha256;
use rs_merkle::MerkleTree;
use sov_modules_api::da::BlockHeaderTrait;
use sov_modules_api::digest::Digest;
use sov_modules_api::fork::Fork;
use sov_modules_api::hooks::{
    ApplySoftConfirmationHooks, FinalizeHook, HookSoftConfirmationInfo, SlotHooks, TxHooks,
};
use sov_modules_api::transaction::Transaction;
use sov_modules_api::{
    native_debug, BasicAddress, BlobReaderTrait, Context, DaSpec, DispatchCall, Genesis, Signature,
    Spec, StateCheckpoint, UnsignedSoftConfirmation, WorkingSet,
};
use sov_rollup_interface::da::DaDataBatchProof;
use sov_rollup_interface::fork::ForkManager;
use sov_rollup_interface::soft_confirmation::{
    L2Block, SignedSoftConfirmationHeader, UnsignedSoftConfirmationV1,
};
use sov_rollup_interface::spec::SpecId;
use sov_rollup_interface::stf::{
    ApplySequencerCommitmentsOutput, SoftConfirmationError, SoftConfirmationResult,
    StateTransitionError, StateTransitionFunction,
};
use sov_rollup_interface::zk::batch_proof::output::CumulativeStateDiff;
use sov_rollup_interface::zk::{StorageRootHash, ZkvmGuest};
use sov_state::Storage;

mod stf_blueprint;

pub use stf_blueprint::StfBlueprint;

/// The tx hook for a blueprint runtime
pub struct RuntimeTxHook {
    /// Height to initialize the context
    pub height: u64,
    /// Current spec
    pub current_spec: SpecId,
    /// L1 fee rate
    pub l1_fee_rate: u128,
}

/// This trait has to be implemented by a runtime in order to be used in `StfBlueprint`.
///
/// The `TxHooks` implementation sets up a transaction context based on the height at which it is
/// to be executed.
pub trait Runtime<C: Context, Da: DaSpec>:
    DispatchCall<Context = C>
    + Genesis<Context = C, Config = Self::GenesisConfig>
    + TxHooks<Context = C, PreArg = RuntimeTxHook, PreResult = C>
    + SlotHooks<Da, Context = C>
    + FinalizeHook<Da, Context = C>
    + ApplySoftConfirmationHooks<
        Da,
        Context = C,
        SoftConfirmationResult = SequencerOutcome<
            <<Da as DaSpec>::BlobTransaction as BlobReaderTrait>::Address,
        >,
    > + Default
{
    /// GenesisConfig type.
    type GenesisConfig: Send + Sync;

    #[cfg(feature = "native")]
    /// GenesisPaths type.
    type GenesisPaths: Send + Sync;

    #[cfg(feature = "native")]
    /// Default rpc methods.
    fn rpc_methods(storage: C::Storage) -> jsonrpsee::RpcModule<()>;

    #[cfg(feature = "native")]
    /// Reads genesis configs.
    fn genesis_config(
        genesis_paths: &Self::GenesisPaths,
    ) -> Result<Self::GenesisConfig, anyhow::Error>;
}

/// The receipts of all the transactions in a batch.
#[derive(Debug, Copy, Clone, PartialEq, Eq, serde::Serialize, serde::Deserialize)]
pub enum TxEffect {
    /// Batch was reverted.
    Reverted,
    /// Batch was processed successfully.
    Successful,
}

#[derive(Debug, Clone, PartialEq, Eq, serde::Serialize, serde::Deserialize)]
/// Represents the different outcomes that can occur for a sequencer after batch processing.
pub enum SequencerOutcome<A: BasicAddress> {
    /// Sequencer receives reward amount in defined token and can withdraw its deposit
    Rewarded(u64),
    /// Sequencer loses its deposit and receives no reward
    Slashed {
        /// Reason why sequencer was slashed.
        reason: SlashingReason,
        #[serde(bound(deserialize = ""))]
        /// Sequencer address on DA.
        sequencer_da_address: A,
    },
    /// Batch was ignored, sequencer deposit left untouched.
    Ignored,
}

/// Genesis parameters for a blueprint
pub struct GenesisParams<RT> {
    /// The runtime genesis parameters
    pub runtime: RT,
}

/// Reason why sequencer was slashed.
#[derive(Debug, Copy, Clone, PartialEq, Eq, serde::Serialize, serde::Deserialize)]
pub enum SlashingReason {
    /// This status indicates problem with batch deserialization.
    InvalidBatchEncoding,
    /// Stateless verification failed, for example deserialized transactions have invalid signatures.
    StatelessVerificationFailed,
    /// This status indicates problem with transaction deserialization.
    InvalidTransactionEncoding,
}

impl<C, RT, Da> StfBlueprint<C, Da, RT>
where
    C: Context,
    Da: DaSpec,
    RT: Runtime<C, Da>,
{
    /// Begin a soft confirmation
    pub fn begin_soft_confirmation(
        &mut self,
        sequencer_public_key: &[u8],
        working_set: &mut WorkingSet<C::Storage>,
        slot_header: &<Da as DaSpec>::BlockHeader,
        soft_confirmation_info: &HookSoftConfirmationInfo,
    ) -> Result<(), StateTransitionError> {
        // check if soft confirmation is coming from our sequencer
        if soft_confirmation_info.sequencer_pub_key() != sequencer_public_key {
            return Err(StateTransitionError::SoftConfirmationError(
                SoftConfirmationError::SequencerPublicKeyMismatch,
            ));
        };

        // then verify da hashes match
        if soft_confirmation_info.da_slot_hash() != slot_header.hash().into() {
            return Err(StateTransitionError::SoftConfirmationError(
                SoftConfirmationError::InvalidDaHash,
            ));
        }

        // then verify da transactions commitment match
        if soft_confirmation_info.da_slot_txs_commitment() != slot_header.txs_commitment().into() {
            return Err(StateTransitionError::SoftConfirmationError(
                SoftConfirmationError::InvalidDaTxsCommitment,
            ));
        }

        self.begin_soft_confirmation_inner(working_set, soft_confirmation_info)
            .map_err(StateTransitionError::HookError)
    }

    /// Apply soft confirmation transactions
    pub fn apply_soft_confirmation_txs(
        &mut self,
        soft_confirmation_info: &HookSoftConfirmationInfo,
        txs: &[Vec<u8>],
        txs_new: &[<Self as StateTransitionFunction<Da>>::Transaction],
        batch_workspace: &mut WorkingSet<C::Storage>,
    ) -> Result<(), StateTransitionError> {
        self.apply_sov_txs_inner(soft_confirmation_info, txs, txs_new, batch_workspace)
    }

    /// Verify l2_block hash and signature
    pub fn verify_soft_confirmation_signature(
        &self,
        current_spec: SpecId,
<<<<<<< HEAD
        l2_block: &L2Block<<Self as StateTransitionFunction<Da>>::Transaction>,
=======
        pre_state_root: StorageRootHash,
>>>>>>> 3bb926f0
        sequencer_public_key: &[u8],
    ) -> Result<(), StateTransitionError> {
        let l2_header = &l2_block.header;

        let expected_hash = match current_spec {
            SpecId::Genesis => {
                let unsigned = UnsignedSoftConfirmationV1::from(l2_block);
                let raw = borsh::to_vec(&unsigned).map_err(|_| {
                    StateTransitionError::SoftConfirmationError(
                        SoftConfirmationError::NonSerializableSovTx,
                    )
                })?;
                <C as Spec>::Hasher::digest(raw.as_slice()).into()
            }
            SpecId::Kumquat => {
                let unsigned = UnsignedSoftConfirmation::from(l2_block);
                Into::<[u8; 32]>::into(unsigned.compute_digest::<<C as Spec>::Hasher>())
            }
            _ => Into::<[u8; 32]>::into(l2_header.inner.compute_digest::<<C as Spec>::Hasher>()),
        };

        if l2_block.hash() != expected_hash {
            return Err(StateTransitionError::SoftConfirmationError(
                SoftConfirmationError::InvalidSoftConfirmationHash,
            ));
        }

        verify_soft_confirmation_signature::<C>(l2_header, sequencer_public_key).map_err(|_| {
            StateTransitionError::SoftConfirmationError(
                SoftConfirmationError::InvalidSoftConfirmationSignature,
            )
        })
    }

    /// End a soft confirmation
    pub fn end_soft_confirmation(
        &mut self,
        soft_confirmation_info: HookSoftConfirmationInfo,
        working_set: &mut WorkingSet<C::Storage>,
    ) -> Result<(), StateTransitionError> {
        self.end_soft_confirmation_inner(soft_confirmation_info, working_set)
            .map_err(StateTransitionError::HookError)
    }

    /// Finalizes a soft confirmation
    pub fn finalize_soft_confirmation(
        &self,
        _current_spec: SpecId,
        working_set: WorkingSet<C::Storage>,
        pre_state: <Self as StateTransitionFunction<Da>>::PreState,
    ) -> SoftConfirmationResult<C::Storage, <C::Storage as Storage>::Witness> {
        let (state_root_transition, witness, offchain_witness, storage, state_diff) = {
            // Save checkpoint
            let mut checkpoint = working_set.checkpoint();

            let (cache_log, mut witness) = checkpoint.freeze();

            let (state_root_transition, state_update, state_diff) = pre_state
                .compute_state_update(cache_log, &mut witness)
                .expect("jellyfish merkle tree update must succeed");

            let mut working_set = checkpoint.to_revertable();

            self.runtime.finalize_hook(
                &state_root_transition.final_root,
                &mut working_set.accessory_state(),
            );

            let mut checkpoint = working_set.checkpoint();
            let accessory_log = checkpoint.freeze_non_provable();
            let (offchain_log, offchain_witness) = checkpoint.freeze_offchain();

            pre_state.commit(&state_update, &accessory_log, &offchain_log);

            (
                state_root_transition,
                witness,
                offchain_witness,
                pre_state,
                state_diff,
            )
        };

        SoftConfirmationResult {
            state_root_transition,
            change_set: storage,
            witness,
            offchain_witness,
            state_diff,
        }
    }
}

impl<C, RT, Da> StateTransitionFunction<Da> for StfBlueprint<C, Da, RT>
where
    C: Context,
    Da: DaSpec,
    RT: Runtime<C, Da>,
{
    type Transaction = Transaction<C>;

    type GenesisParams = GenesisParams<<RT as Genesis>::Config>;
    type PreState = C::Storage;
    type ChangeSet = C::Storage;

    type TxReceiptContents = TxEffect;

    type BatchReceiptContents = ();

    type Witness = <C::Storage as Storage>::Witness;

    fn init_chain(
        &self,
        pre_state: Self::PreState,
        params: Self::GenesisParams,
    ) -> (StorageRootHash, Self::ChangeSet) {
        let mut working_set = StateCheckpoint::new(pre_state.clone()).to_revertable();

        self.runtime.genesis(&params.runtime, &mut working_set);

        let mut checkpoint = working_set.checkpoint();
        let (log, mut witness) = checkpoint.freeze();

        let (state_root_transition, state_update, _) = pre_state
            .compute_state_update(log, &mut witness)
            .expect("Storage update must succeed");
        let genesis_hash = state_root_transition.final_root;

        let mut working_set = checkpoint.to_revertable();

        self.runtime
            .finalize_hook(&genesis_hash, &mut working_set.accessory_state());

        let mut checkpoint = working_set.checkpoint();
        let accessory_log = checkpoint.freeze_non_provable();
        let (offchain_log, _offchain_witness) = checkpoint.freeze_offchain();

        // TODO: Commit here for now, but probably this can be done outside of STF
        // TODO: Commit is fine
        pre_state.commit(&state_update, &accessory_log, &offchain_log);

        (genesis_hash, pre_state)
    }

    fn apply_soft_confirmation(
        &mut self,
        current_spec: SpecId,
        sequencer_public_key: &[u8],
        pre_state_root: &StorageRootHash,
        pre_state: Self::PreState,
        state_witness: Self::Witness,
        offchain_witness: Self::Witness,
        // the header hash does not need to be verified here because the full
        // nodes construct the header on their own
        slot_header: &<Da as DaSpec>::BlockHeader,
        soft_confirmation: &mut L2Block<Self::Transaction>,
    ) -> Result<SoftConfirmationResult<Self::ChangeSet, Self::Witness>, StateTransitionError> {
        let soft_confirmation_info =
            HookSoftConfirmationInfo::new(soft_confirmation, *pre_state_root, current_spec);

        let checkpoint =
            StateCheckpoint::with_witness(pre_state.clone(), state_witness, offchain_witness);
        let mut working_set = checkpoint.to_revertable();

        native_debug!("Applying soft confirmation in STF Blueprint");

        self.begin_soft_confirmation(
            sequencer_public_key,
            &mut working_set,
            slot_header,
            &soft_confirmation_info,
        )?;

        self.apply_soft_confirmation_txs(
            &soft_confirmation_info,
            soft_confirmation.blobs(),
            soft_confirmation.txs(),
            &mut working_set,
        )?;

        self.verify_soft_confirmation_signature(
            current_spec,
<<<<<<< HEAD
=======
            *pre_state_root,
            sequencer_public_key,
>>>>>>> 3bb926f0
            soft_confirmation,
            sequencer_public_key,
        )?;

        self.end_soft_confirmation(soft_confirmation_info, &mut working_set)?;

        let res = self.finalize_soft_confirmation(current_spec, working_set, pre_state);

        native_debug!(
            "soft confirmation with hash: {:?} from sequencer {:?} has been successfully applied",
            soft_confirmation.hash(),
            soft_confirmation.sequencer_pub_key(),
        );
        Ok(res)
    }

    fn apply_soft_confirmations_from_sequencer_commitments(
        &mut self,
        guest: &impl ZkvmGuest,
        sequencer_public_key: &[u8],
        sequencer_da_public_key: &[u8],
        initial_state_root: &StorageRootHash,
        pre_state: Self::PreState,
        da_data: Vec<<Da as DaSpec>::BlobTransaction>,
        sequencer_commitments_range: (u32, u32),
        slot_headers: std::collections::VecDeque<Vec<<Da as DaSpec>::BlockHeader>>,
        preproven_commitment_indices: Vec<usize>,
        forks: &[Fork],
    ) -> ApplySequencerCommitmentsOutput {
        let mut state_diff = CumulativeStateDiff::default();

        // Extract all sequencer commitments.
        // Ignore broken DaData and zk proofs. Also ignore ForcedTransaction's (will be implemented in the future).
        let mut sequencer_commitments = da_data
            .into_iter()
            .filter_map(|blob| {
                if blob.sender().as_ref() == sequencer_da_public_key {
                    let da_data = DaDataBatchProof::try_from_slice(blob.full_data());

                    if let Ok(DaDataBatchProof::SequencerCommitment(commitment)) = da_data {
                        return Some(commitment);
                    }
                }

                None
            })
            .collect::<Vec<_>>();

        // A breakdown of why we sort the sequencer commitments, and why we need fields
        // `StateTransitionData::preproven_commitments` and `StateTransitionData::sequencer_commitment_range`:
        //
        // There is a chance of your "relevant transaction" being replayed on da layer, if the da layer does not have
        // a publickey-nonce check. To prevent from these attacks stopping our proving, we need to have a way to input the
        // the commitments we will ignore. This does not break any trust assumptions, as the zk circuit checks the
        // state transitions. So the prover can not leave out any commitments, beacuse it would break the state root checks
        // done by the zk circuit.
        //
        // If there is limitations on da on for the size of a single transaction (all blockchains have this), then
        // it's a good idea to allow proving of a single sequencer commitment at a time. Because more sequencer commmitments being
        // processed means there will be a bigger state diff. But sometimes it's efficient to
        // prove multiple commitments at a time. So we need to have a way to input the range of commitments we are proving.
        //
        // Now, why do we sort?
        //
        // Again, if the da layer doesn't have a publickey-nonce relation, there is a chance of sequencer commitment #10
        // landing on the da layer before sequencer commitment #9. If DA layer ordering is enforced in the zk circuit,
        // then this will break your rollup. So we need to sort the commitments by their l2_start_block_number, or something else.
        //
        // As long as the zk circuit and the prover (the entity providing the zk circuit inputs) are in agreement on the
        // ordering, the range of commitments, and which commitments to ignore, the zk circuit will be able to verify the state transition.
        //
        // Again, since the zk circuit verify the state transition, the prover can not leave out any commitments or change the ordering of
        // rollup state transitions.
        sequencer_commitments.sort();

        // The preproven indices are sorted by the prover when originally passed.
        // Therefore, we can iterate of sequencer commitments and filter out
        // matching preproven indices.
        let mut preproven_commitments_iter = preproven_commitment_indices.into_iter().peekable();
        let sequencer_commitments_iter = sequencer_commitments
            .into_iter()
            .enumerate()
            .filter(|(idx, _)| {
                if let Some(preproven_idx) = preproven_commitments_iter.peek() {
                    if preproven_idx == idx {
                        preproven_commitments_iter.next();
                        return false;
                    }
                }
                true
            })
            .map(|(_, commitment)| commitment);

        // Then verify these soft confirmations.
        let mut current_state_root = *initial_state_root;
        let mut prev_soft_confirmation_hash: Option<[u8; 32]> = None;
        let mut last_commitment_end_height: Option<u64> = None;

        let group_count: u32 = guest.read_from_host();

        assert_eq!(
            group_count,
            sequencer_commitments_range.1 - sequencer_commitments_range.0 + 1
        );

        for (sequencer_commitment, da_block_headers) in sequencer_commitments_iter
            .skip(sequencer_commitments_range.0 as usize)
            .take(group_count as usize)
            .zip_eq(slot_headers)
        {
            // if the commitment is not sequential, then the proof is invalid.
            if let Some(end_height) = last_commitment_end_height {
                assert_eq!(
                    end_height + 1,
                    sequencer_commitment.l2_start_block_number,
                    "Sequencer commitments must be sequential"
                );
            }
            last_commitment_end_height = Some(sequencer_commitment.l2_end_block_number);

            // we must verify given DA headers match the commitments
            let mut index_headers = 0;
            let mut current_da_height = da_block_headers[index_headers].height();
            let mut l2_height = sequencer_commitment.l2_start_block_number;
            let mut fork_manager = ForkManager::new(forks, l2_height);

            let state_change_count: u32 = guest.read_from_host();
            let mut soft_confirmation_hashes = Vec::with_capacity(state_change_count as usize);

            for _ in 0..state_change_count {
                let (mut soft_confirmation, state_witness, offchain_witness) = guest
                    .read_from_host::<(
                        L2Block<Self::Transaction>,
                        <C::Storage as Storage>::Witness,
                        <C::Storage as Storage>::Witness,
                    )>();

                if let Some(hash) = prev_soft_confirmation_hash {
                    assert_eq!(
                        soft_confirmation.prev_hash(),
                        hash,
                        "Soft confirmation previous hash must match the hash of the block before"
                    );
                }

                // the soft confirmations DA hash must equal to da hash in index_headers
                // if it's not matching, and if it's not matching the next one, then state transition is invalid.
                if soft_confirmation.da_slot_hash() == da_block_headers[index_headers].hash().into()
                {
                    assert_eq!(
                        soft_confirmation.da_slot_height(),
                        da_block_headers[index_headers].height(),
                        "Soft confirmation DA slot height must match DA block header height"
                    );
                } else {
                    // before going to the next DA block header, we must check if it's hash was supplied
                    // correctly
                    assert!(
                        da_block_headers[index_headers].verify_hash(),
                        "Invalid DA block header hash"
                    );

                    index_headers += 1;

                    // this can also be done in soft confirmation rule enforcer?
                    assert_eq!(
                        da_block_headers[index_headers].height(),
                        current_da_height + 1,
                        "DA block headers must be in order"
                    );

                    assert_eq!(
                        da_block_headers[index_headers - 1].hash(),
                        da_block_headers[index_headers].prev_hash(),
                        "DA block headers must be in order"
                    );

                    current_da_height += 1;

                    // if the next one is not matching, then the state transition is invalid.
                    assert_eq!(
                        soft_confirmation.da_slot_hash(),
                        da_block_headers[index_headers].hash().into(),
                        "Soft confirmation DA slot hash must match DA block header hash"
                    );

                    assert_eq!(
                        soft_confirmation.da_slot_height(),
                        da_block_headers[index_headers].height(),
                        "Soft confirmation DA slot height must match DA block header height"
                    );
                }

                assert_eq!(
                    soft_confirmation.l2_height(),
                    l2_height,
                    "Soft confirmation heights not sequential"
                );

                // Notify fork manager about the block so that the next spec / fork
                // is transitioned into if criteria is met.
                fork_manager
                    .register_block(l2_height)
                    .expect("Fork transition failed");

                let result = self
                    .apply_soft_confirmation(
                        fork_manager.active_fork().spec_id,
                        sequencer_public_key,
                        &current_state_root,
                        pre_state.clone(),
                        state_witness,
                        offchain_witness,
                        &da_block_headers[index_headers],
                        &mut soft_confirmation,
                    )
                    // TODO: this can be just ignoring the failing seq. com.
                    // We can count a failed soft confirmation as a valid state transition.
                    // for now we don't allow "broken" seq. com.s
                    .expect("Soft confirmation must succeed");

                assert_eq!(current_state_root, result.state_root_transition.init_root);
                current_state_root = result.state_root_transition.final_root;
                state_diff.extend(result.state_diff);

                l2_height += 1;

                prev_soft_confirmation_hash = Some(soft_confirmation.hash());

                soft_confirmation_hashes.push(soft_confirmation.hash());
            }

            assert_eq!(
                index_headers,
                da_block_headers.len() - 1,
                "All DA headers must be checked"
            );
            // also it's hash wasn't verified
            assert!(
                da_block_headers[index_headers].verify_hash(),
                "Invalid DA block header hash"
            );

            // now verify the claimed merkle root of soft confirmation hashes
            let calculated_root =
                MerkleTree::<Sha256>::from_leaves(soft_confirmation_hashes.as_slice()).root();

            assert_eq!(
                calculated_root,
                Some(sequencer_commitment.merkle_root),
                "Invalid merkle root"
            );

            assert_eq!(sequencer_commitment.l2_end_block_number, l2_height - 1);
        }

        ApplySequencerCommitmentsOutput {
            final_state_root: current_state_root,
            state_diff,
            // There has to be a height
            last_l2_height: last_commitment_end_height.unwrap(),
            final_soft_confirmation_hash: prev_soft_confirmation_hash.unwrap(),
        }
    }
}

fn verify_soft_confirmation_signature<C: Spec>(
    header: &SignedSoftConfirmationHeader,
    sequencer_public_key: &[u8],
) -> Result<(), anyhow::Error> {
    let signature = C::Signature::try_from(&header.signature)?;
    let public_key = C::PublicKey::try_from(sequencer_public_key)?;

    signature.verify(&public_key, &header.hash)?;
    Ok(())
}<|MERGE_RESOLUTION|>--- conflicted
+++ resolved
@@ -177,11 +177,7 @@
     pub fn verify_soft_confirmation_signature(
         &self,
         current_spec: SpecId,
-<<<<<<< HEAD
         l2_block: &L2Block<<Self as StateTransitionFunction<Da>>::Transaction>,
-=======
-        pre_state_root: StorageRootHash,
->>>>>>> 3bb926f0
         sequencer_public_key: &[u8],
     ) -> Result<(), StateTransitionError> {
         let l2_header = &l2_block.header;
@@ -364,11 +360,6 @@
 
         self.verify_soft_confirmation_signature(
             current_spec,
-<<<<<<< HEAD
-=======
-            *pre_state_root,
-            sequencer_public_key,
->>>>>>> 3bb926f0
             soft_confirmation,
             sequencer_public_key,
         )?;
