#![deny(missing_docs)]
#![doc = include_str!("../README.md")]

use citrea_primitives::EMPTY_TX_ROOT;
use rs_merkle::algorithms::Sha256;
use rs_merkle::MerkleTree;
use sov_modules_api::default_signature::{K256PublicKey, K256Signature};
use sov_modules_api::fork::Fork;
use sov_modules_api::hooks::{
    ApplyL2BlockHooks, FinalizeHook, HookL2BlockInfo, SlotHooks, TxHooks,
};
use sov_modules_api::transaction::Transaction;
use sov_modules_api::{
    native_debug, Context, DaSpec, DispatchCall, Genesis, Signature, Spec, WorkingSet,
};
use sov_rollup_interface::block::{L2Block, SignedL2Header};
use sov_rollup_interface::da::SequencerCommitment;
use sov_rollup_interface::fork::ForkManager;
use sov_rollup_interface::spec::SpecId;
use sov_rollup_interface::stf::{L2BlockError, L2BlockResult, StateTransitionError};
use sov_rollup_interface::zk::batch_proof::output::CumulativeStateDiff;
use sov_rollup_interface::zk::{StorageRootHash, ZkvmGuest};
use sov_state::{ReadWriteLog, Storage, Witness};

mod stf_blueprint;

pub use stf_blueprint::StfBlueprint;

/// The tx hook for a blueprint runtime
pub struct RuntimeTxHook {
    /// Height to initialize the context
    pub height: u64,
    /// Current spec
    pub current_spec: SpecId,
    /// L1 fee rate
    pub l1_fee_rate: u128,
}

/// This trait has to be implemented by a runtime in order to be used in `StfBlueprint`.
///
/// The `TxHooks` implementation sets up a transaction context based on the height at which it is
/// to be executed.
pub trait Runtime<C: Context, Da: DaSpec>:
    DispatchCall<Context = C>
    + Genesis<Context = C, Config = Self::GenesisConfig>
    + TxHooks<Context = C, PreArg = RuntimeTxHook, PreResult = C>
    + SlotHooks<Da, Context = C>
    + FinalizeHook<Da, Context = C>
    + ApplyL2BlockHooks<Da, Context = C>
    + Default
{
    /// GenesisConfig type.
    type GenesisConfig: Send + Sync;

    #[cfg(feature = "native")]
    /// GenesisPaths type.
    type GenesisPaths: Send + Sync;

    #[cfg(feature = "native")]
    /// Default rpc methods.
    fn rpc_methods(storage: C::Storage) -> jsonrpsee::RpcModule<()>;

    #[cfg(feature = "native")]
    /// Reads genesis configs.
    fn genesis_config(
        genesis_paths: &Self::GenesisPaths,
    ) -> Result<Self::GenesisConfig, anyhow::Error>;
}

/// Genesis parameters for a blueprint
pub struct GenesisParams<RT> {
    /// The runtime genesis parameters
    pub runtime: RT,
}

/// The output of the function that applies sequencer commitments to the state in the verifier
pub struct ApplySequencerCommitmentsOutput {
    /// Final state root after all sequencer commitments were applied
    pub final_state_root: StorageRootHash,
    /// State diff generated after applying
    pub state_diff: CumulativeStateDiff,
    /// Last processed L2 block height
    pub last_l2_height: u64,
    /// Last l2 block hash
    pub final_l2_block_hash: [u8; 32],
    /// Sequencer commitment hashes
    pub sequencer_commitment_hashes: Vec<[u8; 32]>,
    /// The range of sequencer commitments that were processed.
    pub sequencer_commitment_index_range: (u32, u32),
    /// Cumulative state log
    pub cumulative_state_log: ReadWriteLog,
    /// The index of the previous commitment that was given as input in the batch proof
    pub previous_commitment_index: Option<u32>,
    /// The hash of the previous commitment that was given as input in the batch proof
    pub previous_commitment_hash: Option<[u8; 32]>,
}

impl<C, RT, Da> StfBlueprint<C, Da, RT>
where
    C: Context,
    Da: DaSpec,
    RT: Runtime<C, Da>,
{
    /// Begin a l2 block for blocks post fork2
    /// There are no slot hash comparisons with l2 blocks
    pub fn begin_l2_block(
        &mut self,
        sequencer_public_key: &[u8],
        working_set: &mut WorkingSet<C::Storage>,
        l2_block_info: &HookL2BlockInfo,
    ) -> Result<(), StateTransitionError> {
        // check if l2 block is coming from our sequencer
        if l2_block_info.sequencer_pub_key() != sequencer_public_key {
            return Err(StateTransitionError::L2BlockError(
                L2BlockError::SequencerPublicKeyMismatch,
            ));
        };

        self.begin_l2_block_inner(working_set, l2_block_info)
            .map_err(StateTransitionError::HookError)
    }

    /// Apply l2 block transactions
    pub fn apply_l2_block_txs(
        &mut self,
        l2_block_info: &HookL2BlockInfo,
        txs: &[Transaction],
        batch_workspace: &mut WorkingSet<C::Storage>,
    ) -> Result<(), StateTransitionError> {
        self.apply_sov_txs_inner(l2_block_info, txs, batch_workspace)
    }

    /// Verify l2_block hash and signature post fork2
    /// No da slot hash, height and txs commitment checks are done here
    pub fn verify_l2_block(
        &self,
        l2_block: &L2Block<Transaction>,
        sequencer_public_key: &[u8],
    ) -> Result<(), StateTransitionError> {
        let l2_header = &l2_block.header;

        verify_tx_merkle_root::<C>(l2_block)
            .map_err(|_| StateTransitionError::L2BlockError(L2BlockError::InvalidTxMerkleRoot))?;

        let expected_hash =
            Into::<[u8; 32]>::into(l2_header.inner.compute_digest::<<C as Spec>::Hasher>());

        if l2_block.hash() != expected_hash {
            return Err(StateTransitionError::L2BlockError(
                L2BlockError::InvalidL2BlockHash,
            ));
        }

        verify_signature(l2_header, sequencer_public_key)
            .map_err(|_| StateTransitionError::L2BlockError(L2BlockError::InvalidL2BlockSignature))
    }

    /// End a l2 block
    pub fn end_l2_block(
        &mut self,
        l2_block_info: HookL2BlockInfo,
        working_set: &mut WorkingSet<C::Storage>,
    ) -> Result<(), StateTransitionError> {
        self.end_l2_block_inner(l2_block_info, working_set)
            .map_err(StateTransitionError::HookError)
    }

    /// Finalizes a l2 block
    pub fn finalize_l2_block(
        &self,
        _current_spec: SpecId,
        working_set: WorkingSet<C::Storage>,
        pre_state: C::Storage,
    ) -> L2BlockResult<C::Storage, Witness, ReadWriteLog> {
        let (
            state_root_transition,
            state_log,
            offchain_log,
            witness,
            offchain_witness,
            storage,
            state_diff,
        ) = {
            // Save checkpoint
            let mut checkpoint = working_set.checkpoint();

            let (state_log, mut witness) = checkpoint.freeze();

            let (state_root_transition, state_update, state_diff) = pre_state
                .compute_state_update(&state_log, &mut witness, true)
                .expect("jellyfish merkle tree update must succeed");

            let mut working_set = checkpoint.to_revertable();

            self.runtime.finalize_hook(
                &state_root_transition.final_root,
                &mut working_set.accessory_state(),
            );

            let mut checkpoint = working_set.checkpoint();
            let accessory_log = checkpoint.freeze_non_provable();
            let (offchain_log, offchain_witness) = checkpoint.freeze_offchain();

            pre_state.commit(&state_update, &accessory_log, &offchain_log);

            (
                state_root_transition,
                state_log,
                offchain_log,
                witness,
                offchain_witness,
                pre_state,
                state_diff,
            )
        };

        L2BlockResult {
            state_root_transition,
            state_log,
            offchain_log,
            change_set: storage,
            witness,
            offchain_witness,
            state_diff,
        }
    }
}

impl<C, RT, Da> StfBlueprint<C, Da, RT>
where
    C: Context,
    Da: DaSpec,
    RT: Runtime<C, Da>,
{
    /// Initialize chain from genesis config
    pub fn init_chain(
        &self,
        pre_state: C::Storage,
        params: GenesisParams<<RT as Genesis>::Config>,
    ) -> (StorageRootHash, C::Storage) {
        let mut working_set = WorkingSet::new(pre_state.clone());

        self.runtime.genesis(&params.runtime, &mut working_set);

        let mut checkpoint = working_set.checkpoint();
        let (state_log, mut witness) = checkpoint.freeze();

        let (state_root_transition, state_update, _) = pre_state
            .compute_state_update(&state_log, &mut witness, true)
            .expect("Storage update must succeed");
        let genesis_hash = state_root_transition.final_root;

        let mut working_set = checkpoint.to_revertable();

        self.runtime
            .finalize_hook(&genesis_hash, &mut working_set.accessory_state());

        let mut checkpoint = working_set.checkpoint();
        let accessory_log = checkpoint.freeze_non_provable();
        let (offchain_log, _offchain_witness) = checkpoint.freeze_offchain();

        pre_state.commit(&state_update, &accessory_log, &offchain_log);

        (genesis_hash, pre_state)
    }

    /// Apply l2 block
    #[allow(clippy::too_many_arguments)]
    pub fn apply_l2_block(
        &mut self,
        current_spec: SpecId,
        sequencer_public_key: &[u8],
        pre_state_root: &StorageRootHash,
        pre_state: C::Storage,
        cumulative_state_log: Option<ReadWriteLog>,
        cumulative_offchain_log: Option<ReadWriteLog>,
        state_witness: Witness,
        offchain_witness: Witness,
        l2_block: &L2Block<Transaction>,
    ) -> Result<L2BlockResult<C::Storage, Witness, ReadWriteLog>, StateTransitionError> {
        let l2_block_info = HookL2BlockInfo::new(l2_block, *pre_state_root, current_spec);

        let mut working_set = if let Some(state_log) = cumulative_state_log {
            WorkingSet::with_witness_and_log(
                pre_state.clone(),
                state_witness,
                offchain_witness,
                state_log,
                cumulative_offchain_log.expect("Both logs must be provided"),
            )
        } else {
            WorkingSet::with_witness(pre_state.clone(), state_witness, offchain_witness)
        };

        native_debug!("Applying l2 block in STF Blueprint");

        self.verify_l2_block(l2_block, sequencer_public_key)?;

        self.begin_l2_block(sequencer_public_key, &mut working_set, &l2_block_info)?;

        self.apply_l2_block_txs(&l2_block_info, &l2_block.txs, &mut working_set)?;

        self.end_l2_block(l2_block_info, &mut working_set)?;

        let res = self.finalize_l2_block(current_spec, working_set, pre_state);

        native_debug!(
            "l2 block with hash: {:?} from sequencer {:?} has been successfully applied",
            hex::encode(l2_block.hash()),
            hex::encode(l2_block.sequencer_pub_key()),
        );

        Ok(res)
    }

    /// Apply l2 block from sequencer commitments
    #[allow(clippy::too_many_arguments)]
    pub fn apply_l2_blocks_from_sequencer_commitments(
        &mut self,
        guest: &impl ZkvmGuest,
        sequencer_k256_public_key: &[u8],
        initial_state_root: &StorageRootHash,
        pre_state: C::Storage,
        previous_sequencer_commitment: Option<SequencerCommitment>,
        sequencer_commitments: Vec<SequencerCommitment>,
        cache_prune_l2_heights: &[u64],
        forks: &[Fork],
    ) -> ApplySequencerCommitmentsOutput {
        let mut state_diff = CumulativeStateDiff::default();

        let sequencer_commitment_hashes = sequencer_commitments
            .iter()
            .map(|c| c.serialize_and_calculate_sha_256())
            .collect::<Vec<_>>();

<<<<<<< HEAD
        // Verify these l2 blocks.
        let mut current_state_root = *initial_state_root;
        let mut prev_l2_block_hash: Option<[u8; 32]> = None;
        let mut last_commitment_end_height: Option<u64> = None;
=======
        let sequencer_commitment_index_range = (
            sequencer_commitments.first().unwrap().index,
            sequencer_commitments.last().unwrap().index,
        );

        // Verify these soft confirmations.
        let mut current_state_root = *initial_state_root;
        let mut prev_soft_confirmation_hash: Option<[u8; 32]> = None;
>>>>>>> 4fc1b333

        let group_count: u32 = guest.read_from_host();

        assert_eq!(group_count, sequencer_commitments.len() as u32);

        // Get fork2
        let fork2 = forks
            .iter()
            .find(|f| f.spec_id == SpecId::Fork2)
            .expect("Fork2 must exist");

        let fork2_activation_height = fork2.activation_height;

        let mut previous_batch_proof_l2_end_height = fork2_activation_height;

        // If there is no previous commitment, then this is the first batch proof
        // and this should start from proving the first l2 block
        let (previous_commitment_index, previous_commitment_hash) =
            if let Some(previous_sequencer_commitment) = previous_sequencer_commitment {
                // The index of the previous commitment should be one less than the first commitment
                assert_eq!(
                    previous_sequencer_commitment.index + 1,
                    sequencer_commitments[0].index,
                    "Sequencer commitments must be sequential"
                );
                // If there exists a previous commitment, then the first l2 block to prove
                // should be the one after the last commitment
                previous_batch_proof_l2_end_height =
                    previous_sequencer_commitment.l2_end_block_number;
                (
                    Some(previous_sequencer_commitment.index),
                    Some(previous_sequencer_commitment.serialize_and_calculate_sha_256()),
                )
            } else {
                // If this is the first batch proof, then the first commitment idx should be 0
                assert_eq!(
                    sequencer_commitments[0].index, 0,
                    "First commitment must be index 0"
                );
                (None, None)
            };
        let current_batch_proof_first_l2_height = previous_batch_proof_l2_end_height + 1;
        let mut fork_manager = ForkManager::new(forks, current_batch_proof_first_l2_height);
        let mut sequencer_commitment_l2_start_height = current_batch_proof_first_l2_height;

        let mut last_commitment_end_height = previous_batch_proof_l2_end_height;

        // Reuseable log caches
        let mut cumulative_state_log = None;
        let mut cumulative_offchain_log = None;
        let mut cache_prune_l2_heights_iter = cache_prune_l2_heights.iter().peekable();

        for sequencer_commitment in sequencer_commitments.into_iter() {
            // if the commitment is not sequential, then the proof is invalid.

            assert_eq!(
                last_commitment_end_height + 1,
                sequencer_commitment_l2_start_height,
                "Sequencer commitments must be sequential"
            );

            last_commitment_end_height = sequencer_commitment.l2_end_block_number;

            // we must verify given DA headers match the commitments

            let mut l2_height = sequencer_commitment_l2_start_height;

            let state_change_count: u32 = guest.read_from_host();
            let mut l2_block_hashes = Vec::with_capacity(state_change_count as usize);

            for _ in 0..state_change_count {
                let l2_block_l2_height = guest.read_from_host::<u64>();
                fork_manager.register_block(l2_block_l2_height).unwrap();

                let (l2_block, state_witness, offchain_witness) =
                    guest.read_from_host::<(L2Block<Transaction>, Witness, Witness)>();

                assert_eq!(
                    l2_block.height(),
                    l2_height,
                    "L2 block height is not equal to the expected height"
                );

                if let Some(hash) = prev_l2_block_hash {
                    assert_eq!(
                        l2_block.prev_hash(),
                        hash,
                        "L2 block previous hash must match the hash of the block before"
                    );
                }

                assert_eq!(
                    l2_block.height(),
                    l2_height,
                    "L2 block heights not sequential"
                );

                let sequencer_pub_key = sequencer_k256_public_key;
                let result = self
                    .apply_l2_block(
                        fork_manager.active_fork().spec_id,
                        sequencer_pub_key,
                        &current_state_root,
                        pre_state.clone(),
                        cumulative_state_log,
                        cumulative_offchain_log,
                        state_witness,
                        offchain_witness,
                        &l2_block,
                    )
                    // TODO: this can be just ignoring the failing seq. com.
                    // We can count a failed l2 block as a valid state transition.
                    // for now we don't allow "broken" seq. com.s
                    .expect("L2 block must succeed");

                assert_eq!(current_state_root, result.state_root_transition.init_root);
                current_state_root = result.state_root_transition.final_root;
                state_diff.extend(result.state_diff);

                l2_height += 1;

                prev_l2_block_hash = Some(l2_block.hash());

                l2_block_hashes.push(l2_block.hash());

                let mut state_log = result.state_log;
                let mut offchain_log = result.offchain_log;
                // prune cache logs if it is hinted from native
                if cache_prune_l2_heights_iter
                    .next_if_eq(&&l2_height)
                    .is_some()
                {
                    state_log.prune_half();
                    offchain_log.prune_half();
                }

                cumulative_state_log = Some(state_log);
                cumulative_offchain_log = Some(offchain_log);
            }

            // now verify the claimed merkle root of l2 block hashes
            let calculated_root =
                MerkleTree::<Sha256>::from_leaves(l2_block_hashes.as_slice()).root();

            assert_eq!(
                calculated_root,
                Some(sequencer_commitment.merkle_root),
                "Invalid merkle root"
            );

            assert_eq!(sequencer_commitment.l2_end_block_number, l2_height - 1);
            // Update next sequencer commitment start height
            sequencer_commitment_l2_start_height = l2_height;
        }

        ApplySequencerCommitmentsOutput {
            final_state_root: current_state_root,
            state_diff,
            // There has to be a height
<<<<<<< HEAD
            last_l2_height: last_commitment_end_height.unwrap(),
            final_l2_block_hash: prev_l2_block_hash.unwrap(),
            sequencer_commitment_merkle_roots,
=======
            last_l2_height: last_commitment_end_height,
            final_soft_confirmation_hash: prev_soft_confirmation_hash.unwrap(),
            sequencer_commitment_hashes,
            sequencer_commitment_index_range,
>>>>>>> 4fc1b333
            cumulative_state_log: cumulative_state_log.unwrap(),
            previous_commitment_index,
            previous_commitment_hash,
        }
    }
}

fn verify_signature(
    header: &SignedL2Header,
    sequencer_public_key: &[u8],
) -> Result<(), anyhow::Error> {
    let signature = K256Signature::try_from(header.signature.as_slice())?;

    signature.verify(
        &K256PublicKey::try_from(sequencer_public_key)?,
        &header.hash,
    )?;

    Ok(())
}

fn verify_tx_merkle_root<C: Context + Spec>(
    l2_block: &L2Block<'_, Transaction>,
) -> Result<(), StateTransitionError> {
    let tx_hashes: Vec<[u8; 32]> = l2_block
        .txs
        .iter()
        .map(|tx| tx.compute_digest::<<C as Spec>::Hasher>().into())
        .collect();

    let tx_merkle_root = if tx_hashes.is_empty() {
        EMPTY_TX_ROOT
    } else {
        MerkleTree::<Sha256>::from_leaves(&tx_hashes)
            .root()
            .expect("Couldn't compute merkle root")
    };

    if tx_merkle_root != l2_block.tx_merkle_root() {
        return Err(StateTransitionError::L2BlockError(
            L2BlockError::InvalidTxMerkleRoot,
        ));
    }
    Ok(())
}<|MERGE_RESOLUTION|>--- conflicted
+++ resolved
@@ -333,12 +333,6 @@
             .map(|c| c.serialize_and_calculate_sha_256())
             .collect::<Vec<_>>();
 
-<<<<<<< HEAD
-        // Verify these l2 blocks.
-        let mut current_state_root = *initial_state_root;
-        let mut prev_l2_block_hash: Option<[u8; 32]> = None;
-        let mut last_commitment_end_height: Option<u64> = None;
-=======
         let sequencer_commitment_index_range = (
             sequencer_commitments.first().unwrap().index,
             sequencer_commitments.last().unwrap().index,
@@ -346,8 +340,7 @@
 
         // Verify these soft confirmations.
         let mut current_state_root = *initial_state_root;
-        let mut prev_soft_confirmation_hash: Option<[u8; 32]> = None;
->>>>>>> 4fc1b333
+        let mut prev_l2_block_hash: Option<[u8; 32]> = None;
 
         let group_count: u32 = guest.read_from_host();
 
@@ -507,16 +500,10 @@
             final_state_root: current_state_root,
             state_diff,
             // There has to be a height
-<<<<<<< HEAD
-            last_l2_height: last_commitment_end_height.unwrap(),
+            last_l2_height: last_commitment_end_height,
             final_l2_block_hash: prev_l2_block_hash.unwrap(),
-            sequencer_commitment_merkle_roots,
-=======
-            last_l2_height: last_commitment_end_height,
-            final_soft_confirmation_hash: prev_soft_confirmation_hash.unwrap(),
             sequencer_commitment_hashes,
             sequencer_commitment_index_range,
->>>>>>> 4fc1b333
             cumulative_state_log: cumulative_state_log.unwrap(),
             previous_commitment_index,
             previous_commitment_hash,
