--- conflicted
+++ resolved
@@ -12,11 +12,8 @@
 resolver = "2"
 
 [dependencies]
-<<<<<<< HEAD
 alloy-primitives = { workspace = true, features = ["serde"] }
-=======
 alloy-rlp = { workspace = true }
->>>>>>> f2bbd86a
 anyhow = { workspace = true }
 borsh = { workspace = true, features = ["rc", "bytes"] }
 bytes = { workspace = true }
