use std::path::Path;
use std::sync::Arc;

use anyhow::Result;
use borsh::BorshSerialize;
use sov_rollup_interface::block::L2Block;
use sov_rollup_interface::da::SequencerCommitment;
use sov_rollup_interface::stf::StateDiff;
use sov_rollup_interface::zk::{Proof, StorageRootHash};
use sov_schema_db::SchemaBatch;

use crate::schema::types::batch_proof::{StoredBatchProof, StoredBatchProofOutput};
use crate::schema::types::l2_block::StoredL2Block;
use crate::schema::types::light_client_proof::{
    StoredLightClientProof, StoredLightClientProofOutput,
};
use crate::schema::types::{L2BlockNumber, L2HeightRange, SlotNumber};

/// Shared ledger operations
pub trait SharedLedgerOps {
    /// Return DB path
    fn path(&self) -> &Path;

    /// Returns the inner DB instance
    fn inner(&self) -> Arc<sov_schema_db::DB>;

    /// Put L2 block to db
    fn put_l2_block(
        &self,
        l2_block: &StoredL2Block,
        l2_block_number: &L2BlockNumber,
        schema_batch: &mut SchemaBatch,
    ) -> Result<()>;

    /// Commits a l2 block to the database by inserting its transactions and batches before
    fn commit_l2_block<Tx: Clone + BorshSerialize>(
        &self,
        l2_block: L2Block<'_, Tx>,
        tx_hashes: Vec<[u8; 32]>,
        tx_bodies: Option<Vec<Vec<u8>>>,
    ) -> Result<()>;

    /// Records the L2 height that was created as a l2 block of an L1 height
    fn extend_l2_range_of_l1_slot(
        &self,
        l1_height: SlotNumber,
        l2_height: L2BlockNumber,
    ) -> Result<()>;

    /// Sets l1 height of l1 hash
    fn set_l1_height_of_l1_hash(&self, hash: [u8; 32], height: u64) -> Result<()>;

    /// Gets l1 height of l1 hash
    fn get_l1_height_of_l1_hash(&self, hash: [u8; 32]) -> Result<Option<u64>>;

    /// Saves a l2 block status for a given L1 height
    fn put_l2_block_status(
        &self,
        height: L2BlockNumber,
        status: sov_rollup_interface::rpc::L2BlockStatus,
    ) -> Result<()>;

    /// Returns a l2 block status for a given L1 height
    fn get_l2_block_status(
        &self,
        height: L2BlockNumber,
    ) -> Result<Option<sov_rollup_interface::rpc::L2BlockStatus>>;

    /// Gets the commitments in the da slot with given height if any
    /// Adds the new coming commitment info
    fn update_commitments_on_da_slot(
        &self,
        height: u64,
        commitment: SequencerCommitment,
    ) -> Result<()>;

    /// Set the genesis state root
    fn set_l2_genesis_state_root(&self, state_root: &StorageRootHash) -> anyhow::Result<()>;

    /// Gets the L2 genesis state root
    fn get_l2_state_root(&self, l2_height: u64) -> anyhow::Result<Option<StorageRootHash>>;

    /// Get the most recent committed l2 block, if any
    fn get_head_l2_block(&self) -> Result<Option<(L2BlockNumber, StoredL2Block)>>;

    /// Get the most recent committed l2 block height, if any
    fn get_head_l2_block_height(&self) -> Result<Option<u64>>;

    /// Gets all l2 blocks with numbers `range.start` to `range.end`. If `range.end` is outside
    /// the range of the database, the result will smaller than the requested range.
    /// Note that this method blindly preallocates for the requested range, so it should not be exposed
    /// directly via rpc.
    fn get_l2_block_range(
        &self,
        range: &std::ops::RangeInclusive<L2BlockNumber>,
    ) -> Result<Vec<StoredL2Block>>;

    /// Gets all l2 blocks by numbers

    fn get_l2_block_by_number(&self, number: &L2BlockNumber) -> Result<Option<StoredL2Block>>;

<<<<<<< HEAD
    /// Used by the sequencer to record that it has committed to l2 blocks on a given L2 height
    fn set_last_commitment_l2_height(&self, l2_height: L2BlockNumber) -> Result<()>;

    /// Get the most recent committed batch
    /// Returns L2 height.
    fn get_last_commitment_l2_height(&self) -> anyhow::Result<Option<L2BlockNumber>>;
=======
    /// Used by the sequencer to record that it has committed to soft confirmations on a given L2 height
    fn set_last_commitment(&self, seqcomm: &SequencerCommitment) -> Result<()>;

    /// Get the most recent committed batch
    /// Returns last sequencer commitment.
    fn get_last_commitment(&self) -> anyhow::Result<Option<SequencerCommitment>>;
>>>>>>> 4fc1b333

    /// Get the last scanned slot
    fn get_last_scanned_l1_height(&self) -> Result<Option<SlotNumber>>;

    /// Set the last scanned slot
    fn set_last_scanned_l1_height(&self, l1_height: SlotNumber) -> Result<()>;

    /// Get the last pruned block number
    fn get_last_pruned_l2_height(&self) -> Result<Option<u64>>;

    /// Set the last pruned block number
    fn set_last_pruned_l2_height(&self, l2_height: u64) -> Result<()>;

    /// Gets all executed migrations.
    fn get_executed_migrations(&self) -> anyhow::Result<Vec<(String, u64)>>;

    /// Put a pending commitment l2 range
    fn put_executed_migration(&self, migration: (String, u64)) -> anyhow::Result<()>;

    /// Stores a short header proof by l1 hash
    fn put_short_header_proof_by_l1_hash(
        &self,
        hash: &[u8; 32],
        short_header_proof: Vec<u8>,
    ) -> anyhow::Result<()>;

    /// Returns stored short header proof by l1 hash
    fn get_short_header_proof_by_l1_hash(&self, hash: &[u8; 32])
        -> anyhow::Result<Option<Vec<u8>>>;
    /// Set L2 range by l2 block hash merkle root
    fn set_l2_range_by_commitment_merkle_root(
        &self,
        root: [u8; 32],
        range: L2HeightRange,
    ) -> anyhow::Result<()>;

    /// Get L2 range by l2 block hash merkle root
    fn get_l2_range_by_commitment_merkle_root(
        &self,
        root: [u8; 32],
    ) -> anyhow::Result<Option<L2HeightRange>>;

    /// Store commitment by index
    fn put_commitment_by_index(&self, commitment: &SequencerCommitment) -> anyhow::Result<()>;

    /// Get commitment by index
    fn get_commitment_by_index(&self, index: u32) -> anyhow::Result<Option<SequencerCommitment>>;
}

/// Node ledger operations
pub trait NodeLedgerOps: SharedLedgerOps {
    /// Stores proof related data on disk, accessible via l1 slot height
    fn update_verified_proof_data(
        &self,
        l1_height: u64,
        proof: Proof,
        output: StoredBatchProofOutput,
    ) -> Result<()>;

    /// Gets the commitments in the da slot with given height if any
    fn get_commitments_on_da_slot(&self, height: u64) -> Result<Option<Vec<SequencerCommitment>>>;
}

/// Prover ledger operations
pub trait BatchProverLedgerOps: SharedLedgerOps + Send + Sync {
    /// Stores proof related data on disk, accessible via l1 slot height
    /// Inserts proofs of state transitions of multiple ranges of sequencer commitments found in an l1 block
    fn insert_batch_proof_data_by_l1_height(
        &self,
        l1_height: u64,
        l1_tx_id: [u8; 32],
        proof: Proof,
        output: StoredBatchProofOutput,
    ) -> Result<()>;

    /// Gets proofs by L1 height
    fn get_proofs_by_l1_height(&self, l1_height: u64) -> Result<Option<Vec<StoredBatchProof>>>;

    /// Save a specific L2 range state diff
    fn set_l2_state_diff(&self, l2_height: L2BlockNumber, state_diff: StateDiff) -> Result<()>;

    /// Returns an L2 state diff
    fn get_l2_state_diff(&self, l2_height: L2BlockNumber) -> Result<Option<StateDiff>>;

    /// Clears all pending proving sessions
    fn clear_pending_proving_sessions(&self) -> Result<()>;
}

/// Light client prover ledger operations
pub trait LightClientProverLedgerOps: SharedLedgerOps + Send + Sync {
    /// Inserts light client proof data by L1 height
    fn insert_light_client_proof_data_by_l1_height(
        &self,
        l1_height: u64,
        proof: Proof,
        light_client_proof_output: StoredLightClientProofOutput,
    ) -> Result<()>;

    /// Gets light client proof data by L1 height
    fn get_light_client_proof_data_by_l1_height(
        &self,
        l1_height: u64,
    ) -> Result<Option<StoredLightClientProof>>;
}

/// Ledger operations for the prover service
pub trait ProvingServiceLedgerOps: BatchProverLedgerOps + SharedLedgerOps + Send + Sync {
    /// Gets all pending sessions and step numbers
    fn get_pending_proving_sessions(&self) -> Result<Vec<Vec<u8>>>;

    /// Adds a pending proving session
    fn add_pending_proving_session(&self, session: Vec<u8>) -> Result<()>;

    /// Removes a pending proving session
    fn remove_pending_proving_session(&self, session: Vec<u8>) -> Result<()>;

    /// Clears all pending proving sessions
    fn clear_pending_proving_sessions(&self) -> Result<()>;
}

/// Sequencer ledger operations
pub trait SequencerLedgerOps: SharedLedgerOps {
    /// Gets all pending commitments.
    fn get_pending_commitments(&self) -> Result<Vec<SequencerCommitment>>;

    /// Put a pending commitment
    fn put_pending_commitment(&self, seqcomm: &SequencerCommitment) -> Result<()>;

    /// Delete a pending commitment l2 range
    fn delete_pending_commitment(&self, index: u32) -> Result<()>;

    /// Gets the latest state diff
    fn get_state_diff(&self) -> Result<StateDiff>;

    /// Sets the latest state diff
    fn set_state_diff(&self, state_diff: &StateDiff) -> Result<()>;

    /// Get the most recent commitment's l1 height
    fn get_l1_height_of_last_commitment(&self) -> anyhow::Result<Option<SlotNumber>>;

    /// Insert mempool transaction
    fn insert_mempool_tx(&self, tx_hash: Vec<u8>, tx: Vec<u8>) -> anyhow::Result<()>;

    /// Insert mempool transaction
    fn remove_mempool_txs(&self, tx_hashes: Vec<Vec<u8>>) -> anyhow::Result<()>;

    /// Fetch mempool transactions
    fn get_mempool_txs(&self) -> anyhow::Result<Vec<(Vec<u8>, Vec<u8>)>>;
}

/// Test ledger operations
#[cfg(test)]
pub trait TestLedgerOps {
    /// Fetch the test values
    fn get_values(&self) -> anyhow::Result<Vec<(u64, (u64, u64))>>;
    /// Insert the test values
    fn put_value(&self, key: u64, value: (u64, u64)) -> anyhow::Result<()>;
}<|MERGE_RESOLUTION|>--- conflicted
+++ resolved
@@ -99,21 +99,12 @@
 
     fn get_l2_block_by_number(&self, number: &L2BlockNumber) -> Result<Option<StoredL2Block>>;
 
-<<<<<<< HEAD
-    /// Used by the sequencer to record that it has committed to l2 blocks on a given L2 height
-    fn set_last_commitment_l2_height(&self, l2_height: L2BlockNumber) -> Result<()>;
-
-    /// Get the most recent committed batch
-    /// Returns L2 height.
-    fn get_last_commitment_l2_height(&self) -> anyhow::Result<Option<L2BlockNumber>>;
-=======
     /// Used by the sequencer to record that it has committed to soft confirmations on a given L2 height
     fn set_last_commitment(&self, seqcomm: &SequencerCommitment) -> Result<()>;
 
     /// Get the most recent committed batch
     /// Returns last sequencer commitment.
     fn get_last_commitment(&self) -> anyhow::Result<Option<SequencerCommitment>>;
->>>>>>> 4fc1b333
 
     /// Get the last scanned slot
     fn get_last_scanned_l1_height(&self) -> Result<Option<SlotNumber>>;
