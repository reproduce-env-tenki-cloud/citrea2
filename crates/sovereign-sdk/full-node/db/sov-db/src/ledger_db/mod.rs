--- conflicted
+++ resolved
@@ -15,21 +15,12 @@
 #[cfg(test)]
 use crate::schema::tables::TestTableNew;
 use crate::schema::tables::{
-<<<<<<< HEAD
     CommitmentMerkleRoots, CommitmentsByNumber, ExecutedMigrations, L2BlockByHash, L2BlockByNumber,
     L2BlockStatus, L2GenesisStateRoot, L2RangeByL1Height, LastPrunedBlock,
     LastSequencerCommitmentSent, LastStateDiff, LightClientProofBySlotNumber, MempoolTxs,
-    PendingProvingSessions, PendingSequencerCommitmentL2Range, ProofsBySlotNumberV2,
-    ProverLastScannedSlot, ProverStateDiffs, ShortHeaderProofBySlotHash, SlotByHash,
-    VerifiedBatchProofsBySlotNumber, LEDGER_TABLES,
-=======
-    CommitmentMerkleRoots, CommitmentsByNumber, ExecutedMigrations, L2GenesisStateRoot,
-    L2RangeByL1Height, LastPrunedBlock, LastSequencerCommitmentSent, LastStateDiff,
-    LightClientProofBySlotNumber, MempoolTxs, PendingProvingSessions, PendingSequencerCommitment,
-    ProofsBySlotNumberV2, ProverLastScannedSlot, ProverStateDiffs, SequencerCommitmentByIndex,
-    ShortHeaderProofBySlotHash, SlotByHash, SoftConfirmationByHash, SoftConfirmationByNumber,
-    SoftConfirmationStatus, VerifiedBatchProofsBySlotNumber, LEDGER_TABLES,
->>>>>>> 4fc1b333
+    PendingProvingSessions, PendingSequencerCommitment, ProofsBySlotNumberV2,
+    ProverLastScannedSlot, ProverStateDiffs, SequencerCommitmentByIndex,
+    ShortHeaderProofBySlotHash, SlotByHash, VerifiedBatchProofsBySlotNumber, LEDGER_TABLES,
 };
 use crate::schema::types::batch_proof::{
     StoredBatchProof, StoredBatchProofOutput, StoredVerifiedProof,
@@ -419,17 +410,6 @@
     /// Get the most recent committed batch
     /// Returns last sequencer commitment.
     #[instrument(level = "trace", skip(self), err, ret)]
-<<<<<<< HEAD
-    fn get_last_commitment_l2_height(&self) -> anyhow::Result<Option<L2BlockNumber>> {
-        self.db.get::<LastSequencerCommitmentSent>(&())
-    }
-
-    /// Used by the nodes to record that it has committed a l2 blocks on a given L2 height.
-    /// For a sequencer, the last commitment height is set when the block is produced.
-    /// For a full node the last commitment is set when a commitment is read from a finalized DA layer block.
-    #[instrument(level = "trace", skip(self), err, ret)]
-    fn set_last_commitment_l2_height(&self, l2_height: L2BlockNumber) -> Result<(), anyhow::Error> {
-=======
     fn get_last_commitment(&self) -> anyhow::Result<Option<SequencerCommitment>> {
         let index = self.db.get::<LastSequencerCommitmentSent>(&())?;
         match index {
@@ -443,7 +423,6 @@
     /// For a full node the last commitment is set when a commitment is read from a finalized DA layer block.
     #[instrument(level = "trace", skip(self), err, ret)]
     fn set_last_commitment(&self, seqcomm: &SequencerCommitment) -> Result<(), anyhow::Error> {
->>>>>>> 4fc1b333
         let mut schema_batch = SchemaBatch::new();
 
         schema_batch.put::<LastSequencerCommitmentSent>(&(), &seqcomm.index)?;
@@ -741,22 +720,8 @@
     /// Get the most recent commitment's l1 height
     #[instrument(level = "trace", skip(self), err, ret)]
     fn get_l1_height_of_last_commitment(&self) -> anyhow::Result<Option<SlotNumber>> {
-<<<<<<< HEAD
-        let _l2_height = self.get_last_commitment_l2_height()?;
+        // TODO: https://github.com/chainwayxyz/citrea/issues/1998
         Ok(None)
-=======
-        let last_seq = self.get_last_commitment()?;
-        match last_seq {
-            Some(last_seq) => {
-                let end = last_seq.l2_end_block_number;
-                let soft_confirmation = self
-                    .get_soft_confirmation_by_number(&SoftConfirmationNumber(end))?
-                    .expect("Expected soft confirmation to exist");
-                Ok(Some(SlotNumber(soft_confirmation.da_slot_height)))
-            }
-            None => Ok(None),
-        }
->>>>>>> 4fc1b333
     }
 
     fn insert_mempool_tx(&self, tx_hash: Vec<u8>, tx: Vec<u8>) -> anyhow::Result<()> {
