--- conflicted
+++ resolved
@@ -382,11 +382,7 @@
 
 define_table_with_seek_key_codec!(
     /// Sequencer uses this table to store the last commitment it sent
-<<<<<<< HEAD
-    (LastSequencerCommitmentSent) () => L2BlockNumber
-=======
     (LastSequencerCommitmentSent) () => u32
->>>>>>> 4fc1b333
 );
 
 define_table_with_seek_key_codec!(
