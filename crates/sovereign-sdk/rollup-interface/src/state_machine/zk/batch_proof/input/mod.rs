use std::collections::VecDeque;

use borsh::{BorshDeserialize, BorshSerialize};
use serde::de::DeserializeOwned;
use serde::{Deserialize, Serialize};
use v2::{BatchProofCircuitInputV2Part1, BatchProofCircuitInputV2Part2};
use v3::{BatchProofCircuitInputV3Part1, BatchProofCircuitInputV3Part2};

use crate::da::DaSpec;
<<<<<<< HEAD
use crate::soft_confirmation::L2Block;
=======
use crate::soft_confirmation::SignedSoftConfirmation;
use crate::zk::StorageRootHash;
>>>>>>> 0bd8c4ed

/// Genesis input module
pub mod v1;
/// Kumquat input module
pub mod v2;
/// Fork2 input module
/// Removes dependency on da_data so we input less data to the circuit
pub mod v3;

#[derive(BorshDeserialize, BorshSerialize, Serialize, Deserialize)]
// Prevent serde from generating spurious trait bounds. The correct serde bounds are already enforced by the
// StateTransitionFunction, DA, and Zkvm traits.
/// Data required to verify a state transition.
/// This is more like a glue type to create V1/V2 batch proof circuit inputs later in the program
pub struct BatchProofCircuitInput<'txs, Witness, Da: DaSpec, Tx: Clone> {
    /// The state root before the state transition
    pub initial_state_root: StorageRootHash,
    /// The state root after the state transition
    pub final_state_root: StorageRootHash,
    /// The hash before the state transition
    pub prev_soft_confirmation_hash: [u8; 32],
    /// The `crate::da::DaData` that are being processed as blobs. Everything that's not `crate::da::DaData::SequencerCommitment` will be ignored.
    pub da_data: Vec<Da::BlobTransaction>,
    /// DA block header that the sequencer commitments were found in.
    pub da_block_header_of_commitments: Da::BlockHeader,
    /// The inclusion proof for all DA data.
    pub inclusion_proof: Da::InclusionMultiProof,
    /// The completeness proof for all DA data.
    pub completeness_proof: Da::CompletenessProof,
    /// Pre-proven commitments L2 ranges which also exist in the current L1 `da_data`.
    pub preproven_commitments: Vec<usize>,
    /// The soft confirmations that are inside the sequencer commitments.
    pub soft_confirmations: VecDeque<Vec<L2Block<'txs, Tx>>>,
    /// Corresponding witness for the soft confirmations.
    pub state_transition_witnesses: VecDeque<Vec<(Witness, Witness)>>,
    /// DA block headers the soft confirmations was constructed on.
    pub da_block_headers_of_soft_confirmations: VecDeque<Vec<Da::BlockHeader>>,
    /// Sequencer soft confirmation public key.
    /// **DO NOT USE THIS FIELD IN POST FORK1 GUEST**
    pub sequencer_public_key: Vec<u8>,
    /// Sequencer DA public_key: Vec<u8>,
    /// **DO NOT USE THIS FIELD IN POST FORK1 GUEST**
    pub sequencer_da_public_key: Vec<u8>,
    /// The range of sequencer commitments that are being processed.
    /// The range is inclusive.
    pub sequencer_commitments_range: (u32, u32),
}

impl<'txs, Witness, Da, Tx> BatchProofCircuitInput<'txs, Witness, Da, Tx>
where
    Da: DaSpec,
<<<<<<< HEAD
    Tx: Clone + 'txs,
    StateRoot: Serialize + DeserializeOwned,
=======
    Tx: Clone,
>>>>>>> 0bd8c4ed
    Witness: Serialize + DeserializeOwned,
{
    /// Into Kumquat expected inputs
    pub fn into_v2_parts(
        self,
    ) -> (
        BatchProofCircuitInputV2Part1<Da>,
        BatchProofCircuitInputV2Part2<'txs, Witness, Tx>,
    ) {
        assert_eq!(
            self.soft_confirmations.len(),
            self.state_transition_witnesses.len()
        );
        let mut x = VecDeque::with_capacity(self.soft_confirmations.len());

        for (confirmations, witnesses) in self
            .soft_confirmations
            .into_iter()
            .zip(self.state_transition_witnesses)
        {
            assert_eq!(confirmations.len(), witnesses.len());

            let v: Vec<_> = confirmations
                .into_iter()
                .zip(witnesses)
                .map(|(confirmation, (state_witness, offchain_witness))| {
                    (confirmation.into(), state_witness, offchain_witness)
                })
                .collect();

            x.push_back(v);
        }

        (
            BatchProofCircuitInputV2Part1 {
                initial_state_root: self.initial_state_root,
                final_state_root: self.final_state_root,
                prev_soft_confirmation_hash: self.prev_soft_confirmation_hash,
                da_data: self.da_data,
                da_block_header_of_commitments: self.da_block_header_of_commitments,
                inclusion_proof: self.inclusion_proof,
                completeness_proof: self.completeness_proof,
                preproven_commitments: self.preproven_commitments,
                da_block_headers_of_soft_confirmations: self.da_block_headers_of_soft_confirmations,
                sequencer_commitments_range: self.sequencer_commitments_range,
            },
            BatchProofCircuitInputV2Part2(x),
        )
    }

    /// Into Kumquat expected inputs
    pub fn into_v3_parts(
        self,
    ) -> (
        BatchProofCircuitInputV3Part1<Da>,
        BatchProofCircuitInputV3Part2<'txs, Witness, Tx>,
    ) {
        assert_eq!(
            self.soft_confirmations.len(),
            self.state_transition_witnesses.len()
        );
        let mut x = VecDeque::with_capacity(self.soft_confirmations.len());

        for (confirmations, witnesses) in self
            .soft_confirmations
            .into_iter()
            .zip(self.state_transition_witnesses)
        {
            assert_eq!(confirmations.len(), witnesses.len());

            let v: Vec<_> = confirmations
                .into_iter()
                .zip(witnesses)
                .map(|(confirmation, (state_witness, offchain_witness))| {
                    (confirmation, state_witness, offchain_witness)
                })
                .collect();

            x.push_back(v);
        }

        (
            BatchProofCircuitInputV3Part1 {
                initial_state_root: self.initial_state_root,
                final_state_root: self.final_state_root,
                prev_soft_confirmation_hash: self.prev_soft_confirmation_hash,
                da_block_header_of_commitments: self.da_block_header_of_commitments,
                inclusion_proof: self.inclusion_proof,
                completeness_proof: self.completeness_proof,
                preproven_commitments: self.preproven_commitments,
                da_block_headers_of_soft_confirmations: self.da_block_headers_of_soft_confirmations,
                sequencer_commitments_range: self.sequencer_commitments_range,
            },
            BatchProofCircuitInputV3Part2(x),
        )
    }
}<|MERGE_RESOLUTION|>--- conflicted
+++ resolved
@@ -7,12 +7,8 @@
 use v3::{BatchProofCircuitInputV3Part1, BatchProofCircuitInputV3Part2};
 
 use crate::da::DaSpec;
-<<<<<<< HEAD
 use crate::soft_confirmation::L2Block;
-=======
-use crate::soft_confirmation::SignedSoftConfirmation;
 use crate::zk::StorageRootHash;
->>>>>>> 0bd8c4ed
 
 /// Genesis input module
 pub mod v1;
@@ -64,12 +60,7 @@
 impl<'txs, Witness, Da, Tx> BatchProofCircuitInput<'txs, Witness, Da, Tx>
 where
     Da: DaSpec,
-<<<<<<< HEAD
-    Tx: Clone + 'txs,
-    StateRoot: Serialize + DeserializeOwned,
-=======
     Tx: Clone,
->>>>>>> 0bd8c4ed
     Witness: Serialize + DeserializeOwned,
 {
     /// Into Kumquat expected inputs
