--- conflicted
+++ resolved
@@ -42,11 +42,6 @@
     /// Get sequencer commitment hashes
     pub fn sequencer_commitment_hashes(&self) -> Vec<[u8; 32]> {
         match self {
-<<<<<<< HEAD
-            BatchProofCircuitOutput::V3(output) => output.sequencer_commitment_merkle_roots.clone(),
-=======
-            BatchProofCircuitOutput::V1(_) => vec![],
-            BatchProofCircuitOutput::V2(_) => vec![],
             BatchProofCircuitOutput::V3(output) => output.sequencer_commitment_hashes.clone(),
         }
     }
@@ -54,10 +49,7 @@
     /// Get sequencer commitment index range
     pub fn sequencer_commitment_index_range(&self) -> (u32, u32) {
         match self {
-            BatchProofCircuitOutput::V1(_) => (0, 0),
-            BatchProofCircuitOutput::V2(_) => (0, 0),
             BatchProofCircuitOutput::V3(output) => output.sequencer_commitment_index_range,
->>>>>>> 4fc1b333
         }
     }
 
@@ -87,8 +79,6 @@
     /// Get the previous commitment index
     pub fn previous_commitment_index(&self) -> Option<u32> {
         match self {
-            BatchProofCircuitOutput::V1(_) => None,
-            BatchProofCircuitOutput::V2(_) => None,
             BatchProofCircuitOutput::V3(output) => output.previous_commitment_index,
         }
     }
@@ -96,8 +86,6 @@
     /// Get the previous commitment hash
     pub fn previous_commitment_hash(&self) -> Option<[u8; 32]> {
         match self {
-            BatchProofCircuitOutput::V1(_) => None,
-            BatchProofCircuitOutput::V2(_) => None,
             BatchProofCircuitOutput::V3(output) => output.previous_commitment_hash,
         }
     }
