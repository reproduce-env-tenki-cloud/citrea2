--- conflicted
+++ resolved
@@ -34,11 +34,7 @@
 metrics = { workspace = true }
 metrics-derive = { workspace = true }
 once_cell = { workspace = true, default-features = true }
-<<<<<<< HEAD
-rand = { workspace = true }
 rocksdb = { workspace = true }
-=======
->>>>>>> 0bd8c4ed
 rs_merkle = { workspace = true }
 tokio = { workspace = true }
 tokio-util = { workspace = true }
