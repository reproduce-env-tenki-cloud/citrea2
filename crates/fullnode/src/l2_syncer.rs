--- conflicted
+++ resolved
@@ -17,7 +17,6 @@
         Ok(())
     }
 
-<<<<<<< HEAD
     fn record_metrics(result: &ProcessL2BlockResult) {
         FULLNODE_METRICS
             .current_l2_block
@@ -25,52 +24,8 @@
         FULLNODE_METRICS
             .process_l2_block
             .record(result.process_duration);
-=======
-    /// Processes a single L2 block
-    ///
-    /// # Arguments
-    /// * `l2_block_response` - Block data from the sequencer
-    ///
-    /// # Returns
-    /// Success if the block was processed and state was updated, error otherwise
-    async fn process_l2_block(
-        &mut self,
-        l2_block_response: &L2BlockResponse,
-    ) -> anyhow::Result<()> {
-        let l2_block_result = process_l2_block(
-            l2_block_response,
-            &self.storage_manager,
-            &mut self.fork_manager,
-            self.da_service.clone(),
-            &self.ledger_db,
-            &mut self.stf,
-            self.l2_block_hash,
-            self.state_root,
-            &self.sequencer_pub_key,
-            self.include_tx_body,
-        )
-        .await?;
-
-        let ProcessL2BlockResult {
-            l2_height,
-            l2_block_hash,
-            state_root,
-            process_duration,
-            block_size,
-            ..
-        } = l2_block_result;
-
-        self.state_root = state_root;
-        self.l2_block_hash = l2_block_hash;
-
-        // Only errors when there are no receivers
-        let _ = self.l2_block_tx.send(l2_height);
-
-        FULLNODE_METRICS.current_l2_block.set(l2_height as f64);
-        FULLNODE_METRICS.process_l2_block.record(process_duration);
-        FULLNODE_METRICS.l2_block_size.record(block_size as f64);
-
-        Ok(())
->>>>>>> 5aba082e
+        FULLNODE_METRICS
+            .l2_block_size
+            .record(result.block_size as f64);
     }
 }