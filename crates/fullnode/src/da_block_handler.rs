--- conflicted
+++ resolved
@@ -20,11 +20,7 @@
 use sov_rollup_interface::rpc::SoftConfirmationStatus;
 use sov_rollup_interface::services::da::{DaService, SlotData};
 use sov_rollup_interface::spec::SpecId;
-<<<<<<< HEAD
-use sov_rollup_interface::zk::batch_proof::output::v3::BatchProofCircuitOutputV3;
-=======
 use sov_rollup_interface::zk::batch_proof::output::BatchProofCircuitOutput;
->>>>>>> fbb61011
 use sov_rollup_interface::zk::{Proof, ZkvmHost};
 use tokio::select;
 use tokio::sync::Mutex;
@@ -299,30 +295,6 @@
         );
         tracing::trace!("ZK proof: {:?}", proof);
 
-<<<<<<< HEAD
-        // there must be some diff in kumquat and genesis proof verification
-        match Vm::extract_output::<BatchProofCircuitOutputV3>(&proof) {
-            Ok(output) => {
-                let code_commitment = self
-                    .code_commitments_by_spec
-                    .get(&SpecId::Fork2)
-                    .expect("Proof public input must contain valid spec id");
-                Vm::verify(proof.as_slice(), code_commitment)
-                    .map_err(|err| anyhow!("Failed to verify proof: {:?}. Skipping it...", err))?;
-
-                self.process_fork2_zk_proof(
-                    l1_block,
-                    output.initial_state_root,
-                    output.sequencer_commitment_merkle_roots.clone(),
-                    proof,
-                    StoredBatchProofOutput::from(output),
-                )
-            }
-            Err(e) => Err(SyncError::Error(anyhow!(
-                "Failed to extract post fork 2 output from proof"
-            ))),
-        }
-=======
         let batch_proof_output = Vm::extract_output::<BatchProofCircuitOutput>(&proof)
             .map_err(|e| anyhow!("Failed to extract batch proof output from proof: {:?}", e))?;
         let spec_id = fork_from_block_number(batch_proof_output.last_l2_height()).spec_id;
@@ -342,7 +314,6 @@
             proof,
             batch_proof_output.into(),
         )
->>>>>>> fbb61011
     }
 
     fn process_fork2_zk_proof(
