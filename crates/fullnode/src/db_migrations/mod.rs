use std::sync::OnceLock;

<<<<<<< HEAD
use soft_confirmation_tx_merkle_root::MigrateSoftConfirmationTxMerkleRoot;
=======
use citrea_common::db_migrations::{
    MigrateBatchAndSlotByNumber, MigrateVerifiedProofsBySlotNumber, RemoveUnusedTables,
};
>>>>>>> fc5af15e
use sov_db::ledger_db::migrations::LedgerMigration;
use sov_db::schema::tables::FULL_NODE_LEDGER_TABLES;

use crate::db_migrations::verified_batch_proof_encoding::FixVerifiedBatchProofsEncoding;

<<<<<<< HEAD
mod batch_and_slot_by_number;
mod remove_unused_common_tables;
mod soft_confirmation_tx_merkle_root;
=======
>>>>>>> fc5af15e
mod verified_batch_proof_encoding;

pub fn migrations() -> &'static Vec<Box<dyn LedgerMigration + Send + Sync + 'static>> {
    static MIGRATIONS: OnceLock<Vec<Box<dyn LedgerMigration + Send + Sync + 'static>>> =
        OnceLock::new();
    MIGRATIONS.get_or_init(|| {
        vec![
<<<<<<< HEAD
            Box::new(MigrateVerifiedProofsBySlotNumber {}),
            Box::new(MigrateBatchAndSlotByNumber {}),
            Box::new(RemoveUnusedTables {}),
            Box::new(FixVerifiedBatchProofsEncoding {}),
            Box::new(MigrateSoftConfirmationTxMerkleRoot),
=======
            Box::new(MigrateVerifiedProofsBySlotNumber),
            Box::new(MigrateBatchAndSlotByNumber),
            Box::new(RemoveUnusedTables {
                tables: FULL_NODE_LEDGER_TABLES,
            }),
            Box::new(FixVerifiedBatchProofsEncoding),
>>>>>>> fc5af15e
        ]
    })
}<|MERGE_RESOLUTION|>--- conflicted
+++ resolved
@@ -1,23 +1,15 @@
 use std::sync::OnceLock;
 
-<<<<<<< HEAD
-use soft_confirmation_tx_merkle_root::MigrateSoftConfirmationTxMerkleRoot;
-=======
 use citrea_common::db_migrations::{
     MigrateBatchAndSlotByNumber, MigrateVerifiedProofsBySlotNumber, RemoveUnusedTables,
 };
->>>>>>> fc5af15e
+use soft_confirmation_tx_merkle_root::MigrateSoftConfirmationTxMerkleRoot;
 use sov_db::ledger_db::migrations::LedgerMigration;
 use sov_db::schema::tables::FULL_NODE_LEDGER_TABLES;
 
 use crate::db_migrations::verified_batch_proof_encoding::FixVerifiedBatchProofsEncoding;
 
-<<<<<<< HEAD
-mod batch_and_slot_by_number;
-mod remove_unused_common_tables;
 mod soft_confirmation_tx_merkle_root;
-=======
->>>>>>> fc5af15e
 mod verified_batch_proof_encoding;
 
 pub fn migrations() -> &'static Vec<Box<dyn LedgerMigration + Send + Sync + 'static>> {
@@ -25,20 +17,13 @@
         OnceLock::new();
     MIGRATIONS.get_or_init(|| {
         vec![
-<<<<<<< HEAD
-            Box::new(MigrateVerifiedProofsBySlotNumber {}),
-            Box::new(MigrateBatchAndSlotByNumber {}),
-            Box::new(RemoveUnusedTables {}),
-            Box::new(FixVerifiedBatchProofsEncoding {}),
-            Box::new(MigrateSoftConfirmationTxMerkleRoot),
-=======
             Box::new(MigrateVerifiedProofsBySlotNumber),
             Box::new(MigrateBatchAndSlotByNumber),
             Box::new(RemoveUnusedTables {
                 tables: FULL_NODE_LEDGER_TABLES,
             }),
             Box::new(FixVerifiedBatchProofsEncoding),
->>>>>>> fc5af15e
+            Box::new(MigrateSoftConfirmationTxMerkleRoot),
         ]
     })
 }