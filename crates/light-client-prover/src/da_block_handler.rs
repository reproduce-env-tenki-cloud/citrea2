//! Data Availability (DA) block handling for the light client prover
//!
//! This module handles the processing of DA layer blocks for light client proof generation
//! and maintaining the light client state.
use std::collections::{HashMap, VecDeque};
use std::sync::Arc;
use std::time::Instant;

use citrea_common::backup::BackupManager;
use citrea_common::cache::L1BlockCache;
use citrea_common::da::sync_l1;
use citrea_common::LightClientProverConfig;
use citrea_primitives::forks::fork_from_block_number;
use prover_services::{ParallelProverService, ProofData, ProofWithDuration};
use reth_tasks::shutdown::GracefulShutdown;
use sov_db::ledger_db::{LightClientProverLedgerOps, SharedLedgerOps};
use sov_db::schema::types::light_client_proof::StoredLightClientProofOutput;
use sov_db::schema::types::SlotNumber;
use sov_modules_api::Zkvm;
use sov_prover_storage_manager::{ProverStorage, ProverStorageManager};
use sov_rollup_interface::da::BlockHeaderTrait;
use sov_rollup_interface::services::da::{DaService, SlotData};
use sov_rollup_interface::spec::SpecId;
use sov_rollup_interface::zk::light_client_proof::input::LightClientCircuitInput;
use sov_rollup_interface::zk::light_client_proof::output::LightClientCircuitOutput;
use sov_rollup_interface::zk::{ReceiptType, ZkvmHost};
use sov_rollup_interface::Network;
use tokio::select;
use tokio::sync::Mutex;
use tokio::time::Duration;
use tracing::{error, instrument};

use crate::circuit::initial_values::InitialValueProvider;
use crate::circuit::LightClientProofCircuit;
use crate::metrics::LIGHT_CLIENT_METRICS as LPM;

/// Variant to specify how to start processing L1 blocks
pub enum StartVariant {
    /// Resume from the last scanned L1 block height, the following L1 block will be the next one to process.
    LastScanned(u64),
    /// Start processing from an initial L1 block height
    FromBlock(u64),
}

/// Handler for processing L1 blocks and the relevant transactions within them.
///
/// This component is responsible for processing finalized L1 blocks, running the light client proof circuit logic per L1 block,
/// keeping track of the light client state, and generating proofs light client proofs.
pub struct L1BlockHandler<Vm, Da, DB>
where
    Da: DaService,
    Vm: ZkvmHost + Zkvm + 'static,
    DB: LightClientProverLedgerOps + SharedLedgerOps + Clone,
    Network: InitialValueProvider<Da::Spec>,
{
    /// The Citrea network this handler is running on
    network: Network,
    /// Prover configuration
    _prover_config: LightClientProverConfig,
    /// Prover service to submit proof data and handle proving sessions
    prover_service: Arc<ParallelProverService<Da, Vm>>,
    /// Manager for light client prover storage
    storage_manager: ProverStorageManager,
    /// Database for ledger operations
    ledger_db: DB,
    /// Data availability service instance
    da_service: Arc<Da>,
    /// Code commitments for light client proof circuit
    light_client_proof_code_commitments: HashMap<SpecId, Vm::CodeCommitment>,
    /// ELF binaries for light client proof circuit
    light_client_proof_elfs: HashMap<SpecId, Vec<u8>>,
    /// Cache for L1 block data
    l1_block_cache: Arc<Mutex<L1BlockCache<Da>>>,
    /// Queue of L1 blocks waiting to be processed
    queued_l1_blocks: Arc<Mutex<VecDeque<<Da as DaService>::FilteredBlock>>>,
    /// Manager for backup operations
    backup_manager: Arc<BackupManager>,
    /// Light client proof circuit logic
    circuit: LightClientProofCircuit<ProverStorage, Da::Spec, Vm>,
}

impl<Vm, Da, DB> L1BlockHandler<Vm, Da, DB>
where
    Da: DaService,
    Vm: ZkvmHost + Zkvm,
    DB: LightClientProverLedgerOps + SharedLedgerOps + Clone,
    Network: InitialValueProvider<Da::Spec>,
{
    /// Creates a new instance of the L1BlockHandler
    /// # Arguments
    /// * `network` - The Citrea network this handler is running on
    /// * `prover_config` - Prover configuration
    /// * `prover_service` - Prover service to submit proof data and handle proving sessions
    /// * `storage_manager` - Manager for light client prover storage
    /// * `ledger_db` - Database for ledger operations
    /// * `da_service` - Data availability service instance
    /// * `light_client_proof_code_commitments` - Code commitments for light client proof circuit
    /// * `light_client_proof_elfs` - ELF binaries for light client proof circuit
    /// * `backup_manager` - Manager for backup operations
    #[allow(clippy::too_many_arguments)]
    pub fn new(
        network: Network,
        prover_config: LightClientProverConfig,
        prover_service: Arc<ParallelProverService<Da, Vm>>,
        storage_manager: ProverStorageManager,
        ledger_db: DB,
        da_service: Arc<Da>,
        light_client_proof_code_commitments: HashMap<SpecId, Vm::CodeCommitment>,
        light_client_proof_elfs: HashMap<SpecId, Vec<u8>>,
        backup_manager: Arc<BackupManager>,
    ) -> Self {
        Self {
            network,
            _prover_config: prover_config,
            prover_service,
            storage_manager,
            ledger_db,
            da_service,
            light_client_proof_code_commitments,
            light_client_proof_elfs,
            l1_block_cache: Arc::new(Mutex::new(L1BlockCache::new())),
            queued_l1_blocks: Arc::new(Mutex::new(VecDeque::new())),
            backup_manager,
            circuit: LightClientProofCircuit::new(),
        }
    }

    /// Starts the L1 block handler to process L1 blocks and generate proofs.
    ///
    /// This method continuously:
    /// 1. Syncs new L1 blocks from the DA layer
    /// 2. Processes queued blocks to generate light client proofs and move the light client state forward
    ///
    /// # Arguments
    /// * `last_l1_height_scanned` - `StartVariant` to start syncing from
    /// * `shutdown_signal` - Signal to gracefully shut down
    #[instrument(name = "L1BlockHandler", skip_all)]
    pub async fn run(
        mut self,
        last_l1_height_scanned: StartVariant,
        mut shutdown_signal: GracefulShutdown,
    ) {
        // if self.prover_config.enable_recovery {
        //     if let Err(e) = self.check_and_recover_ongoing_proving_sessions().await {
        //         error!("Failed to recover ongoing proving sessions: {:?}", e);
        //     }
        // } else {
        //     // If recovery is disabled, clear pending proving sessions
        //     self.ledger_db
        //         .clear_pending_proving_sessions()
        //         .expect("Failed to clear pending proving sessions");
        // }
        let start_l1_height = match last_l1_height_scanned {
            StartVariant::LastScanned(height) => height + 1, // last scanned block + 1
            StartVariant::FromBlock(height) => height,       // first block to scan
        };
        let l1_sync_worker = sync_l1(
            start_l1_height,
            self.da_service.clone(),
            self.queued_l1_blocks.clone(),
            self.l1_block_cache.clone(),
<<<<<<< HEAD
            Some(LIGHT_CLIENT_METRICS.scan_l1_block.clone()),
=======
>>>>>>> 5aba082e
        );
        tokio::pin!(l1_sync_worker);

        let backup_manager = self.backup_manager.clone();

        let mut interval = tokio::time::interval(Duration::from_secs(2));
        interval.tick().await;
        loop {
            select! {
                biased;
                _ = &mut shutdown_signal => {
                    return;
                }
                _ = &mut l1_sync_worker => {},
                _ = interval.tick() => {
                    let _l1_guard = backup_manager.start_l1_processing().await;
                    if let Err(e) = self.process_queued_l1_blocks().await {
                        error!("Could not process queued L1 blocks and generate proof: {:?}", e);
                    }
                },
            }
        }
    }

    /// Processes L1 blocks waiting in the queue.
    async fn process_queued_l1_blocks(&mut self) -> Result<(), anyhow::Error> {
        loop {
            let Some(l1_block) = self.queued_l1_blocks.lock().await.front().cloned() else {
                break;
            };
            self.process_l1_block(l1_block).await?;
            self.queued_l1_blocks.lock().await.pop_front();
        }

        Ok(())
    }

    /// Processes a single L1 block.
    ///
    /// # Arguments
    /// * `l1_block` - The L1 block to process
    ///
    /// This method:
    /// 1. Runs the L1 block of the light client proof circuit to generate a witness, and gets the updates to the JMT state.
    /// 2. Prepares the light client circuit input and calls `Self::prove` to generate a proof for the L1 block.
    /// 3. Asserts that the state update's state root matches the one in the circuit output, and finalizes the storage.
    async fn process_l1_block(&mut self, l1_block: Da::FilteredBlock) -> anyhow::Result<()> {
        let start_l1_block_processing = Instant::now();
        let l1_hash = l1_block.header().hash().into();
        let l1_height = l1_block.header().height();

        // Set the l1 height of the l1 hash
        self.ledger_db
            .set_l1_height_of_l1_hash(l1_hash, l1_height)
            .expect("Setting l1 height of l1 hash in ledger db");

        let (da_data, inclusion_proof, completeness_proof) =
            self.da_service.extract_relevant_blobs_with_proof(&l1_block);

        let previous_l1_height = l1_height - 1;
        let (previous_lcp_proof, l2_last_height, previous_lcp_output) = match self
            .ledger_db
            .get_light_client_proof_data_by_l1_height(previous_l1_height)?
        {
            Some(data) => {
                let output = LightClientCircuitOutput::from(data.light_client_proof_output);
                (Some(data.proof), output.last_l2_height, Some(output))
            }
            None => {
                // first time proving a light client proof
                tracing::warn!(
                    "Creating initial light client proof on L1 block #{}",
                    l1_height
                );
                (None, 0, None)
            }
        };

        let storage = self.storage_manager.create_storage_for_next_l2_height();

        let result = self.circuit.run_l1_block(
            self.network,
            storage,
            Default::default(),
            da_data,
            l1_block.header().clone(),
            previous_lcp_output,
            self.network.get_l2_genesis_root(),
            self.network.initial_batch_proof_method_ids().to_vec(),
            &self.network.batch_prover_da_public_key(),
            &self.network.sequencer_da_public_key(),
            &self.network.method_id_upgrade_authority_da_public_key(),
        );

        // This is not exactly right, but works for now because we have a single elf for
        // light client proof circuit.
        let current_fork = fork_from_block_number(l2_last_height);
        let light_client_proof_code_commitment = self
            .light_client_proof_code_commitments
            .get(&current_fork.spec_id)
            .expect("Fork should have a guest code attached");
        let light_client_elf = self
            .light_client_proof_elfs
            .get(&current_fork.spec_id)
            .expect("Fork should have a guest code attached")
            .clone();

        let circuit_input = LightClientCircuitInput {
            inclusion_proof,
            completeness_proof,
            da_block_header: l1_block.header().clone(),
            light_client_proof_method_id: light_client_proof_code_commitment.clone().into(),
            previous_light_client_proof: previous_lcp_proof,
            witness: result.witness,
        };

        let proof_with_duration = self.prove(light_client_elf, circuit_input, vec![]).await?;
        let proof = proof_with_duration.proof;

        let circuit_output = Vm::extract_output::<LightClientCircuitOutput>(&proof)
            .expect("Should deserialize valid proof");

        tracing::info!(
            "Generated proof for L1 block: {l1_height} output={:?}",
            circuit_output
        );

        assert_eq!(circuit_output.lcp_state_root, result.lcp_state_root);

        // Only save after the proof is generated
        self.storage_manager.finalize_storage(result.change_set);

        let stored_proof_output = StoredLightClientProofOutput::from(circuit_output);

        self.ledger_db.insert_light_client_proof_data_by_l1_height(
            l1_height,
            proof,
            stored_proof_output,
        )?;

        LPM.set_lcp_proving_time(proof_with_duration.duration);

        self.ledger_db
            .set_last_scanned_l1_height(SlotNumber(l1_block.header().height()))
            .expect("Saving last scanned l1 height to ledger db");

        LPM.current_l1_block.set(l1_height as f64);
        LPM.set_scan_l1_block_duration(
            Instant::now()
                .saturating_duration_since(start_l1_block_processing)
                .as_secs_f64(),
        );

        Ok(())
    }

    /// This method submits the circuit input and ELF binary to the prover service
    /// to generates a proof for the light client circuit.
    /// # Arguments
    /// * `light_client_elf` - The ELF binary for the light client proof circuit
    /// * `circuit_input` - The input for the light client circuit
    /// * `assumptions` - Assumptions used in the proving process
    ///
    /// # Returns
    /// A proof, in bytes, for the light client circuit.
    async fn prove(
        &self,
        light_client_elf: Vec<u8>,
        circuit_input: LightClientCircuitInput<<Da as DaService>::Spec>,
        assumptions: Vec<Vec<u8>>,
    ) -> Result<ProofWithDuration, anyhow::Error> {
        let data = ProofData {
            input: borsh::to_vec(&circuit_input)?,
            assumptions,
            elf: light_client_elf,
        };
        self.prover_service.prove(data, ReceiptType::Groth16).await
    }
}<|MERGE_RESOLUTION|>--- conflicted
+++ resolved
@@ -159,10 +159,6 @@
             self.da_service.clone(),
             self.queued_l1_blocks.clone(),
             self.l1_block_cache.clone(),
-<<<<<<< HEAD
-            Some(LIGHT_CLIENT_METRICS.scan_l1_block.clone()),
-=======
->>>>>>> 5aba082e
         );
         tokio::pin!(l1_sync_worker);
 
