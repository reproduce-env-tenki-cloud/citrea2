--- conflicted
+++ resolved
@@ -65,45 +65,24 @@
             final_state_root,
             state_diff,
             last_l2_height,
-<<<<<<< HEAD
             final_l2_block_hash,
-            sequencer_commitment_merkle_roots,
+            sequencer_commitment_hashes,
+            sequencer_commitment_index_range,
+            previous_commitment_index,
+            previous_commitment_hash,
             cumulative_state_log,
         } = self.app.apply_l2_blocks_from_sequencer_commitments(
             guest,
             sequencer_k256_public_key,
             &data.initial_state_root,
             pre_state.clone(),
+            data.previous_sequencer_commitment,
             data.sequencer_commitments,
             &data.cache_prune_l2_heights,
             forks,
         );
 
         println!("out of apply_l2_blocks_from_sequencer_commitments");
-=======
-            final_soft_confirmation_hash,
-            sequencer_commitment_hashes,
-            sequencer_commitment_index_range,
-            previous_commitment_index,
-            previous_commitment_hash,
-            cumulative_state_log,
-        } = self
-            .app
-            .apply_soft_confirmations_from_sequencer_commitments(
-                guest,
-                sequencer_public_key,
-                sequencer_k256_public_key,
-                &data.initial_state_root,
-                pre_state.clone(),
-                data.previous_sequencer_commitment,
-                data.sequencer_commitments,
-                data.da_block_headers_of_soft_confirmations,
-                &data.cache_prune_l2_heights,
-                forks,
-            );
-
-        println!("out of apply_soft_confirmations_from_sequencer_commitments");
->>>>>>> 4fc1b333
 
         let last_queried_hash = SHORT_HEADER_PROOF_PROVIDER
             .get()
