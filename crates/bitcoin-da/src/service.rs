// fix clippy for tracing::instrument
#![allow(clippy::blocks_in_conditions)]

use core::result::Result::Ok;
use core::str::FromStr;
use core::time::Duration;
use std::collections::HashMap;
use std::path::PathBuf;
use std::sync::Arc;

use anyhow::{anyhow, bail, Context, Result};
use async_trait::async_trait;
use backoff::future::retry as retry_backoff;
use backoff::ExponentialBackoff;
use bitcoin::block::Header;
use bitcoin::consensus::{encode, Decodable};
use bitcoin::hashes::Hash;
use bitcoin::secp256k1::SecretKey;
use bitcoin::{Amount, BlockHash, CompactTarget, Transaction, Txid, Wtxid};
use bitcoincore_rpc::json::{SignRawTransactionInput, TestMempoolAcceptResult};
use bitcoincore_rpc::{Auth, Client, Error, RpcApi, RpcError};
use borsh::BorshDeserialize;
use citrea_common::FeeThrottleConfig;
use citrea_primitives::compression::{compress_blob, decompress_blob};
use citrea_primitives::MAX_TXBODY_SIZE;
use serde::{Deserialize, Serialize};
use sov_rollup_interface::da::{
    DaDataBatchProof, DaDataLightClient, DaNamespace, DaSpec, DaTxRequest, SequencerCommitment,
};
use sov_rollup_interface::services::da::{DaService, TxRequestWithNotifier};
use sov_rollup_interface::zk::Proof;
use tokio::select;
use tokio::sync::mpsc::{UnboundedReceiver, UnboundedSender};
use tokio::sync::oneshot::channel as oneshot_channel;
use tokio_util::sync::CancellationToken;
use tracing::{debug, error, info, instrument, trace, warn};

use crate::fee::{BumpFeeMethod, FeeService, FeeThrottleService};
use crate::helpers::builders::batch_proof_namespace::{
    create_seqcommitment_transactions, BatchProvingTxs,
};
use crate::helpers::builders::light_client_proof_namespace::{
    create_light_client_transactions, LightClientTxs, RawLightClientData,
};
use crate::helpers::builders::{TxListWithReveal, TxWithId};
use crate::helpers::merkle_tree;
use crate::helpers::merkle_tree::BitcoinMerkleTree;
use crate::helpers::parsers::{
    parse_batch_proof_transaction, parse_light_client_transaction, ParsedBatchProofTransaction,
    ParsedLightClientTransaction, VerifyParsed,
};
use crate::monitoring::{MonitoredTxKind, MonitoringConfig, MonitoringService, TxStatus};
use crate::spec::blob::BlobWithSender;
use crate::spec::block::BitcoinBlock;
use crate::spec::header::HeaderWrapper;
use crate::spec::header_stream::BitcoinHeaderStream;
use crate::spec::proof::InclusionMultiProof;
use crate::spec::transaction::TransactionWrapper;
use crate::spec::utxo::UTXO;
use crate::spec::{BitcoinSpec, RollupParams};
use crate::verifier::BitcoinVerifier;
use crate::REVEAL_OUTPUT_AMOUNT;

pub const FINALITY_DEPTH: u64 = 30; // blocks
const POLLING_INTERVAL: u64 = 10; // seconds

/// Runtime configuration for the DA service
#[derive(Debug, Clone, PartialEq, Deserialize, Serialize)]
pub struct BitcoinServiceConfig {
    /// The URL of the Bitcoin node to connect to
    pub node_url: String,
    pub node_username: String,
    pub node_password: String,

    // network of the bitcoin node
    pub network: bitcoin::Network,

    // da private key of the sequencer
    pub da_private_key: Option<String>,

    // absolute path to the directory where the txs will be written to
    pub tx_backup_dir: String,

    pub monitoring: Option<MonitoringConfig>,
    pub mempool_space_url: Option<String>,
}

impl citrea_common::FromEnv for BitcoinServiceConfig {
    fn from_env() -> Result<Self> {
        Ok(Self {
            node_url: std::env::var("NODE_URL")?,
            node_username: std::env::var("NODE_USERNAME")?,
            node_password: std::env::var("NODE_PASSWORD")?,
            network: serde_json::from_str(&format!("\"{}\"", std::env::var("NETWORK")?))?,
            da_private_key: std::env::var("DA_PRIVATE_KEY").ok(),
            tx_backup_dir: std::env::var("TX_BACKUP_DIR")?,
<<<<<<< HEAD
            monitoring: MonitoringConfig::from_env().ok(),
=======
            monitoring: Some(MonitoringConfig {
                check_interval: std::env::var("DA_MONITORING_CHECK_INTERVAL")?.parse()?,
                history_limit: std::env::var("DA_MONITORING_HISTORY_LIMIT")?.parse()?,
                max_history_size: std::env::var("DA_MONITORING_MAX_HISTORY_SIZE")?.parse()?,
            }),
            mempool_space_url: std::env::var("MEMPOOL_SPACE_URL").ok(),
>>>>>>> 33131845
        })
    }
}

/// A service that provides data and data availability proofs for Bitcoin
#[derive(Debug)]
pub struct BitcoinService {
    client: Arc<Client>,
    network: bitcoin::Network,
    da_private_key: Option<SecretKey>,
    to_light_client_prefix: Vec<u8>,
    to_batch_proof_prefix: Vec<u8>,
    inscribes_queue: UnboundedSender<TxRequestWithNotifier<TxidWrapper>>,
    tx_backup_dir: PathBuf,
    pub monitoring: Arc<MonitoringService>,
    pub fee: FeeService,
    pub fee_throttle: Option<FeeThrottleService>,
}

impl BitcoinService {
    // Create a new instance of the DA service from the given configuration.
    pub async fn new_with_wallet_check(
        config: BitcoinServiceConfig,
        chain_params: RollupParams,
<<<<<<< HEAD
        tx: UnboundedSender<SenderWithNotifier<TxidWrapper>>,
        throttle_config: Option<FeeThrottleConfig>,
=======
        tx: UnboundedSender<TxRequestWithNotifier<TxidWrapper>>,
>>>>>>> 33131845
    ) -> Result<Self> {
        let client = Arc::new(
            Client::new(
                &config.node_url,
                Auth::UserPass(config.node_username, config.node_password),
            )
            .await?,
        );

        let private_key = config
            .da_private_key
            .map(|pk| SecretKey::from_str(&pk))
            .transpose()
            .context("Invalid private key")?;

        let wallets = client
            .list_wallets()
            .await
            .expect("Failed to list loaded wallets");

        if wallets.is_empty() {
            tracing::warn!("No loaded wallet found!");
        }

        let tx_backup_dir = std::path::Path::new(&config.tx_backup_dir);

        if !tx_backup_dir.exists() {
            std::fs::create_dir_all(tx_backup_dir)
                .context("Failed to create tx backup directory")?;
        }

        let monitoring = Arc::new(MonitoringService::new(client.clone(), config.monitoring));
<<<<<<< HEAD
        let fee = FeeService::new(client.clone(), config.network)?;
=======
        let fee = FeeService::new(client.clone(), config.network, config.mempool_space_url);
>>>>>>> 33131845
        Ok(Self {
            client,
            network: config.network,
            da_private_key: private_key,
            to_light_client_prefix: chain_params.to_light_client_prefix,
            to_batch_proof_prefix: chain_params.to_batch_proof_prefix,
            inscribes_queue: tx,
            tx_backup_dir: tx_backup_dir.to_path_buf(),
            monitoring,
            fee,
            fee_throttle: throttle_config.map(FeeThrottleService::new).transpose()?,
        })
    }

    pub async fn new_without_wallet_check(
        config: BitcoinServiceConfig,
        chain_params: RollupParams,
        tx: UnboundedSender<TxRequestWithNotifier<TxidWrapper>>,
    ) -> Result<Self> {
        let client = Arc::new(
            Client::new(
                &config.node_url,
                Auth::UserPass(config.node_username, config.node_password),
            )
            .await?,
        );

        let da_private_key = config
            .da_private_key
            .map(|pk| SecretKey::from_str(&pk))
            .transpose()
            .context("Invalid private key")?;

        // check if config.tx_backup_dir exists
        let tx_backup_dir = std::path::Path::new(&config.tx_backup_dir);

        if !tx_backup_dir.exists() {
            std::fs::create_dir_all(tx_backup_dir)
                .context("Failed to create tx backup directory")?;
        }

        let monitoring = Arc::new(MonitoringService::new(client.clone(), config.monitoring));
<<<<<<< HEAD
        let fee = FeeService::new(client.clone(), config.network)?;
=======
        let fee = FeeService::new(client.clone(), config.network, config.mempool_space_url);
>>>>>>> 33131845

        Ok(Self {
            client,
            network: config.network,
            da_private_key,
            to_light_client_prefix: chain_params.to_light_client_prefix,
            to_batch_proof_prefix: chain_params.to_batch_proof_prefix,
            inscribes_queue: tx,
            tx_backup_dir: tx_backup_dir.to_path_buf(),
            monitoring,
            fee,
            fee_throttle: None,
        })
    }

    pub async fn run_da_queue(
        self: Arc<Self>,
        mut rx: UnboundedReceiver<TxRequestWithNotifier<TxidWrapper>>,
        token: CancellationToken,
    ) {
        trace!("BitcoinDA queue is initialized. Waiting for the first request...");

        loop {
            select! {
                biased;
                _ = token.cancelled() => {
                    debug!("DA queue service received shutdown signal");
                    break;
                }
                request_opt = rx.recv() => {
                    if let Some(request) = request_opt {
                        trace!("A new request is received");
                        loop {
                            // Build and send tx with retries:
                            let fee_sat_per_vbyte = match self.fee.get_fee_rate().await {
                                Ok(rate) => rate,
                                Err(e) => {
                                    error!(?e, "Failed to call get_fee_rate. Retrying...");
                                    tokio::time::sleep(Duration::from_secs(1)).await;
                                    continue;
                                }
                            };
                            match self
                                .send_transaction_with_fee_rate(
                                    request.tx_request.clone(),
                                    fee_sat_per_vbyte,
                                )
                                .await
                            {
                            Ok(txids) => {
                                let txid = txids.last().unwrap();
                                let tx_id = TxidWrapper(*txid);
                                info!(%txid, "Sent tx to BitcoinDA");
                                let _ = request.notify.send(Ok(tx_id));

                                if let Err(e) = self.monitoring.monitor_transaction_chain(txids).await {
                                    error!(?e, "Failed to monitor tx chain");
                                }
                            }
                            Err(e) => {
                                error!(?e, "Failed to send transaction to DA layer");
                                tokio::time::sleep(Duration::from_secs(1)).await;
                                continue;
                                }
                            }
                            break;
                        }
                    }
                }
            }
        }
    }

    /// Retrieves the most recent spendable UTXO from the transaction chain on startup.
    #[instrument(level = "trace", skip_all, ret)]
    async fn get_prev_utxo(&self) -> Option<UTXO> {
        let (txid, tx) = self.monitoring.get_last_tx().await?;

        let utxos = tx.to_utxos()?;

        // Check that tx out is still spendable
        // If not found, utxo is already spent
        self.client.get_tx_out(&txid, 0, Some(true)).await.ok()??;

        // Return first vout
        utxos.into_iter().next()
    }

    #[instrument(level = "trace", skip_all, ret)]
    async fn get_utxos(&self) -> Result<Vec<UTXO>> {
        let utxos = self
            .client
            .list_unspent(Some(0), None, None, None, None)
            .await?;
        if utxos.is_empty() {
            bail!("There are no UTXOs");
        }

        let utxos: Vec<UTXO> = utxos
            .into_iter()
            .filter(|utxo| {
                utxo.spendable
                    && utxo.solvable
                    && utxo.amount > Amount::from_sat(REVEAL_OUTPUT_AMOUNT)
            })
            .map(Into::into)
            .collect();
        if utxos.is_empty() {
            bail!("There are no spendable UTXOs");
        }

        Ok(utxos)
    }

    #[instrument(level = "trace", skip_all, ret)]
    async fn get_pending_transactions(&self) -> Vec<Transaction> {
        self.monitoring
            .get_monitored_txs()
            .await
            .into_iter()
            .filter(|(_, tx)| matches!(tx.status, TxStatus::Pending { .. }))
            .map(|(_, monitored_tx)| monitored_tx.tx)
            .collect()
    }

    #[instrument(level = "trace", fields(prev_utxo), ret, err)]
    pub async fn send_transaction_with_fee_rate(
        &self,
        tx_request: DaTxRequest,
        fee_sat_per_vbyte: u64,
    ) -> Result<Vec<Txid>> {
        let network = self.network;

        let da_private_key = self.da_private_key.expect("No private key set");

        // get all available utxos
        let utxos = self.get_utxos().await?;
        let prev_utxo = self.get_prev_utxo().await;

        // get address from a utxo
        let address = utxos[0]
            .address
            .clone()
            .context("Missing address")?
            .require_network(network)
            .context("Invalid network for address")?;

        match tx_request {
            DaTxRequest::ZKProof(zkproof) => {
                let data = split_proof(zkproof);

                let reveal_light_client_prefix = self.to_light_client_prefix.clone();
                // create inscribe transactions
                let inscription_txs = tokio::task::spawn_blocking(move || {
                    // Since this is CPU bound work, we use spawn_blocking
                    // to release the tokio runtime execution
                    create_light_client_transactions(
                        data,
                        da_private_key,
                        prev_utxo,
                        utxos,
                        address,
                        fee_sat_per_vbyte,
                        fee_sat_per_vbyte,
                        network,
                        reveal_light_client_prefix,
                    )
                })
                .await??;

                // write txs to file, it can be used to continue revealing blob if something goes wrong
                inscription_txs.write_to_file(self.tx_backup_dir.clone())?;

                match inscription_txs {
                    LightClientTxs::Complete { commit, reveal } => {
                        self.send_complete_transaction(commit, reveal).await
                    }
                    LightClientTxs::Chunked {
                        commit_chunks,
                        reveal_chunks,
                        commit,
                        reveal,
                    } => {
                        self.send_chunked_transaction(commit_chunks, reveal_chunks, commit, reveal)
                            .await
                    }
                    _ => panic!("ZKProof tx must be either complete or chunked"),
                }
            }
            DaTxRequest::SequencerCommitment(comm) => {
                let data = DaDataBatchProof::SequencerCommitment(comm);
                let blob = borsh::to_vec(&data).expect("DaDataBatchProof serialize must not fail");

                let prefix = self.to_batch_proof_prefix.clone();
                // create inscribe transactions
                let inscription_txs = tokio::task::spawn_blocking(move || {
                    // Since this is CPU bound work, we use spawn_blocking
                    // to release the tokio runtime execution
                    create_seqcommitment_transactions(
                        blob,
                        da_private_key,
                        prev_utxo,
                        utxos,
                        address,
                        fee_sat_per_vbyte,
                        fee_sat_per_vbyte,
                        network,
                        prefix,
                    )
                })
                .await??;

                // write txs to file, it can be used to continue revealing blob if something goes wrong
                inscription_txs.write_to_file(self.tx_backup_dir.clone())?;

                let BatchProvingTxs { commit, reveal } = inscription_txs;

                self.send_complete_transaction(commit, reveal).await
            }
            DaTxRequest::BatchProofMethodId(method_id) => {
                let data = DaDataLightClient::BatchProofMethodId(method_id);
                let blob = borsh::to_vec(&data).expect("DaDataLightClient serialize must not fail");

                let prefix = self.to_light_client_prefix.clone();

                // create inscribe transactions
                let inscription_txs = tokio::task::spawn_blocking(move || {
                    // Since this is CPU bound work, we use spawn_blocking
                    // to release the tokio runtime execution
                    create_light_client_transactions(
                        RawLightClientData::BatchProofMethodId(blob),
                        da_private_key,
                        prev_utxo,
                        utxos,
                        address,
                        fee_sat_per_vbyte,
                        fee_sat_per_vbyte,
                        network,
                        prefix,
                    )
                })
                .await??;

                // write txs to file, it can be used to continue revealing blob if something goes wrong
                inscription_txs.write_to_file(self.tx_backup_dir.clone())?;

                match inscription_txs {
                    LightClientTxs::BatchProofMethodId { commit, reveal } => {
                        self.send_complete_transaction(commit, reveal).await
                    }
                    _ => panic!("Tx must be BatchProofMethodId"),
                }
            }
        }
    }

    pub async fn send_chunked_transaction(
        &self,
        commit_chunks: Vec<Transaction>,
        reveal_chunks: Vec<Transaction>,
        commit: Transaction,
        reveal: TxWithId,
    ) -> Result<Vec<Txid>> {
        assert!(!commit_chunks.is_empty(), "Received empty chunks");
        assert_eq!(
            commit_chunks.len(),
            reveal_chunks.len(),
            "Chunks commit and reveal length mismatch"
        );

        debug!("Sending chunked transaction");

        let all_tx_map = commit_chunks
            .iter()
            .chain(reveal_chunks.iter())
            .chain([&commit, &reveal.tx].into_iter())
            .map(|tx| (tx.compute_txid(), tx.clone()))
            .collect::<HashMap<_, _>>();

        let mut raw_txs = Vec::with_capacity(all_tx_map.len());

        for (commit, reveal) in commit_chunks.into_iter().zip(reveal_chunks) {
            let mut inputs = vec![];

            for input in commit.input.iter() {
                if let Some(entry) = all_tx_map.get(&input.previous_output.txid) {
                    inputs.push(SignRawTransactionInput {
                        txid: input.previous_output.txid,
                        vout: input.previous_output.vout,
                        script_pub_key: entry.output[input.previous_output.vout as usize]
                            .script_pubkey
                            .clone(),
                        redeem_script: None,
                        amount: Some(entry.output[input.previous_output.vout as usize].value),
                    });
                }
            }

            let signed_raw_commit_tx = self
                .client
                .sign_raw_transaction_with_wallet(&commit, Some(inputs.as_slice()), None)
                .await?;
            raw_txs.push(signed_raw_commit_tx.hex);

            let serialized_reveal_tx = encode::serialize(&reveal);
            raw_txs.push(serialized_reveal_tx);
        }

        let mut inputs = vec![];

        for input in commit.input.iter() {
            if let Some(entry) = all_tx_map.get(&input.previous_output.txid) {
                inputs.push(SignRawTransactionInput {
                    txid: input.previous_output.txid,
                    vout: input.previous_output.vout,
                    script_pub_key: entry.output[input.previous_output.vout as usize]
                        .script_pubkey
                        .clone(),
                    redeem_script: None,
                    amount: Some(entry.output[input.previous_output.vout as usize].value),
                });
            }
        }
        let signed_raw_commit_tx = self
            .client
            .sign_raw_transaction_with_wallet(&commit, Some(inputs.as_slice()), None)
            .await?;

        raw_txs.push(signed_raw_commit_tx.hex);

        let serialized_reveal_tx = encode::serialize(&reveal.tx);
        raw_txs.push(serialized_reveal_tx);

        self.test_mempool_accept(&raw_txs).await?;

        let txids = self.send_raw_transactions(&raw_txs).await?;

        for txid in txids[1..].iter().step_by(2) {
            info!("Blob chunk inscribe tx sent. Hash: {txid}");
        }

        if let Some(last_txid) = txids.last() {
            info!("Blob chunk aggregate tx sent. Hash: {last_txid}");
        }

        Ok(txids)
    }

    pub async fn send_complete_transaction(
        &self,
        commit: Transaction,
        reveal: TxWithId,
    ) -> Result<Vec<Txid>> {
        let signed_raw_commit_tx = self
            .client
            .sign_raw_transaction_with_wallet(&commit, None, None)
            .await?;
        let serialized_reveal_tx = encode::serialize(&reveal.tx);
        let raw_txs = [signed_raw_commit_tx.hex, serialized_reveal_tx];

        self.test_mempool_accept(&raw_txs).await?;

        let txids = self.send_raw_transactions(&raw_txs).await?;
        info!("Blob inscribe tx sent. Hash: {}", txids[1]);
        Ok(txids)
    }

    #[instrument(level = "trace", skip_all, ret)]
    async fn test_mempool_accept(&self, raw_txs: &[Vec<u8>]) -> Result<()> {
        let results = self
            .client
            .test_mempool_accept(
                raw_txs
                    .iter()
                    .map(|tx| tx.as_slice())
                    .collect::<Vec<&[u8]>>()
                    .as_slice(),
            )
            .await?;

        for res in results {
            if let TestMempoolAcceptResult {
                allowed: Some(false) | None,
                reject_reason,
                ..
            } = res
            {
                bail!(
                    "{}",
                    reject_reason.unwrap_or("[testmempoolaccept] Unkown rejection".to_string())
                )
            }
        }
        Ok(())
    }

    #[instrument(level = "trace", skip_all, ret)]
    async fn send_raw_transactions(&self, raw_txs: &[Vec<u8>]) -> Result<Vec<Txid>> {
        let mut txids = Vec::with_capacity(raw_txs.len());
        for tx in raw_txs {
            let txid = self.client.send_raw_transaction(tx.as_slice()).await?;
            txids.push(txid);
        }
        Ok(txids)
    }

    pub async fn bump_fee(
        &self,
        txid: Option<Txid>,
        fee_rate: f64,
        force: Option<bool>,
        method: BumpFeeMethod,
    ) -> Result<Txid> {
        // Look for input tx or resolve to monitored last_tx
        let (txid, tx) = match txid {
            None => self
                .monitoring
                .get_last_tx()
                .await
                .context("No monitored tx")?,
            Some(txid) => {
                let monitored_tx = self
                    .monitoring
                    .get_monitored_tx(&txid)
                    .await
                    .context("Parent tx not found")?;
                (txid, monitored_tx)
            }
        };

        let TxStatus::Pending { .. } = tx.status else {
            bail!(
                "Cannot bump fee for TX with status: {:?}. Transaction must be pending",
                tx.status
            )
        };

        let Some(utxo) = self.get_prev_utxo().await else {
            bail!("Cannot bump fee without prev_utxo available")
        };

        let funded_psbt = match method {
            BumpFeeMethod::Cpfp => {
                self.fee
                    .bump_fee_cpfp(&tx, &txid, fee_rate, force, utxo)
                    .await
            }
            BumpFeeMethod::Rbf => self.fee.bump_fee_rbf(tx.kind, &txid).await,
        }?;

        let wallet_psbt = self
            .client
            .wallet_process_psbt(&funded_psbt, Some(true), None, None)
            .await?;

        let processed = self.client.finalize_psbt(&wallet_psbt.psbt, None).await?;

        let Some(raw_hex) = processed.hex else {
            bail!("Couldn't finalize psbt")
        };

        if let Err(e) = self.client.test_mempool_accept(&[&raw_hex]).await {
            bail!("Tx not accepted in mempool : {e}");
        }

        let new_txid = self.client.send_raw_transaction(&raw_hex).await?;

        match method {
            BumpFeeMethod::Cpfp => {
                self.monitoring
                    .monitor_transaction(new_txid, Some(txid), None, MonitoredTxKind::Cpfp)
                    .await?;
                self.monitoring.set_next_tx(&txid, new_txid).await;
            }
            BumpFeeMethod::Rbf => self.monitoring.replace_txid(txid, new_txid).await?,
        };

        Ok(new_txid)
    }
}

#[async_trait]
impl DaService for BitcoinService {
    type Spec = BitcoinSpec;

    type Verifier = BitcoinVerifier;

    type FilteredBlock = BitcoinBlock;

    type HeaderStream = BitcoinHeaderStream;

    type TransactionId = TxidWrapper;

    type Error = anyhow::Error;

    type BlockHash = bitcoin::BlockHash;

    // Make an RPC call to the node to get the block at the given height
    // If no such block exists, block until one does.
    #[instrument(level = "trace", skip(self), err)]
    async fn get_block_at(&self, height: u64) -> Result<Self::FilteredBlock> {
        debug!("Getting block at height {}", height);

        let block_hash;
        loop {
            block_hash = match self.client.get_block_hash(height).await {
                Ok(block_hash_response) => block_hash_response,
                Err(e) => {
                    match e {
                        Error::JsonRpc(RpcError::Rpc(rpc_err)) => {
                            if rpc_err.code == -8 {
                                info!("Block not found, waiting");
                                tokio::time::sleep(Duration::from_secs(POLLING_INTERVAL)).await;
                                continue;
                            } else {
                                // other error, return message
                                bail!(rpc_err.message);
                            }
                        }
                        _ => bail!(e),
                    }
                }
            };

            break;
        }

        let block = self.get_block_by_hash(block_hash).await?;

        Ok(block)
    }

    // Fetch the [`DaSpec::BlockHeader`] of the last finalized block.
    #[instrument(level = "trace", skip(self), err)]
    async fn get_last_finalized_block_header(&self) -> Result<<Self::Spec as DaSpec>::BlockHeader> {
        let block_count = self.client.get_block_count().await?;

        let finalized_blockhash = self
            .client
            .get_block_hash(block_count.saturating_sub(FINALITY_DEPTH).saturating_add(1))
            .await?;

        let finalized_block_header = self.get_block_by_hash(finalized_blockhash).await?;

        Ok(finalized_block_header.header)
    }

    // Fetch the head block of DA.
    #[instrument(level = "trace", skip(self), err)]
    async fn get_head_block_header(&self) -> Result<<Self::Spec as DaSpec>::BlockHeader> {
        let best_blockhash = self.client.get_best_block_hash().await?;

        let head_block_header = self.get_block_by_hash(best_blockhash).await?;

        Ok(head_block_header.header)
    }

    async fn extract_relevant_zk_proofs(
        &self,
        block: &Self::FilteredBlock,
        prover_da_pub_key: &[u8],
    ) -> Result<Vec<Proof>> {
        let mut completes = Vec::new();
        let mut aggregate_idxs = Vec::new();

        for (i, tx) in block.txdata.iter().enumerate() {
            if !tx
                .compute_wtxid()
                .to_byte_array()
                .as_slice()
                .starts_with(&self.to_light_client_prefix)
            {
                continue;
            }

            if let Ok(parsed) = parse_light_client_transaction(tx) {
                let tx_id = tx.compute_txid();
                match parsed {
                    ParsedLightClientTransaction::Complete(complete) => {
                        if complete.public_key() == prover_da_pub_key
                            && complete.get_sig_verified_hash().is_some()
                        {
                            // push only when signature is correct
                            let body = decompress_blob(&complete.body);
                            let data = DaDataLightClient::try_from_slice(&body)
                                .map_err(|e| anyhow!("{}: Failed to parse complete: {e}", tx_id))?;
                            let DaDataLightClient::Complete(zk_proof) = data else {
                                bail!("{}: Complete: unexpected kind", tx_id);
                            };
                            completes.push((i, zk_proof));
                        }
                    }
                    ParsedLightClientTransaction::Aggregate(aggregate) => {
                        if aggregate.public_key() == prover_da_pub_key
                            && aggregate.get_sig_verified_hash().is_some()
                        {
                            // push only when signature is correct
                            // collect tx ids
                            aggregate_idxs.push((i, tx_id, aggregate));
                        }
                    }
                    ParsedLightClientTransaction::Chunk(_chunk) => {
                        // we ignore them for now
                    }
                    ParsedLightClientTransaction::BatchProverMethodId(_) => {
                        // ignore because these are not proofs
                    }
                }
            }
        }

        // collect aggregated txs from chunks
        let mut aggregates = Vec::new();
        'aggregate: for (i, tx_id, aggregate) in aggregate_idxs {
            let mut body = Vec::new();
            let data = DaDataLightClient::try_from_slice(&aggregate.body)
                .map_err(|e| anyhow!("{}: Failed to parse aggregate: {e}", tx_id))?;
            let DaDataLightClient::Aggregate(chunk_ids) = data else {
                error!("{}: Aggregate: unexpected kind", tx_id);
                continue;
            };
            if chunk_ids.is_empty() {
                error!("{}: Empty aggregate tx list", tx_id);
                continue;
            }
            for chunk_id in chunk_ids {
                let chunk_id = Txid::from_byte_array(chunk_id);
                let tx_raw = {
                    let exponential_backoff = ExponentialBackoff::default();
                    let res = retry_backoff(exponential_backoff, || async move {
                        self.client
                            .get_raw_transaction(&chunk_id, None)
                            .await
                            .map_err(|e| {
                                use bitcoincore_rpc::Error;
                                match e {
                                    Error::Io(_) => backoff::Error::transient(e),
                                    _ => backoff::Error::permanent(e),
                                }
                            })
                    })
                    .await;
                    match res {
                        Ok(r) => r,
                        Err(e) => {
                            error!("{}:{}: Failed to request chunk: {e}", tx_id, chunk_id);
                            continue 'aggregate;
                        }
                    }
                };
                let wrapped: TransactionWrapper = tx_raw.into();
                let parsed = match parse_light_client_transaction(&wrapped) {
                    Ok(r) => r,
                    Err(e) => {
                        error!("{}:{}: Failed parse chunk: {e}", tx_id, chunk_id);
                        continue 'aggregate;
                    }
                };
                match parsed {
                    ParsedLightClientTransaction::Chunk(part) => {
                        let data = DaDataLightClient::try_from_slice(&part.body)
                            .map_err(|e| anyhow!("{}: Failed to parse chunk: {e}", tx_id))?;
                        let DaDataLightClient::Chunk(chunk) = data else {
                            bail!("{}: Chunk: unexpected kind", tx_id);
                        };
                        body.extend(chunk);
                    }
                    ParsedLightClientTransaction::Complete(_)
                    | ParsedLightClientTransaction::Aggregate(_)
                    | ParsedLightClientTransaction::BatchProverMethodId(_) => {
                        error!("{}:{}: Expected chunk, got other tx kind", tx_id, chunk_id);
                        continue 'aggregate;
                    }
                }
            }
            let zk_proof: Proof = borsh::from_slice(decompress_blob(&body).as_slice())
                .map_err(|e| anyhow!("{}: Failed to parse Proof from Aggregate: {e}", tx_id))?;
            aggregates.push((i, zk_proof));
        }

        let mut proofs: Vec<_> = completes.into_iter().chain(aggregates).collect();
        // restore the order of tx they appear in the block
        proofs.sort_by_key(|b| b.0);

        let mut result = Vec::new();
        for (_i, proof) in proofs {
            result.push(proof);
        }
        Ok(result)
    }

    /// Extract SequencerCommitment's from the block
    fn extract_relevant_sequencer_commitments(
        &self,
        block: &Self::FilteredBlock,
        sequencer_da_pub_key: &[u8],
    ) -> Result<Vec<SequencerCommitment>> {
        let mut sequencer_commitments = Vec::new();

        for tx in &block.txdata {
            if !tx
                .compute_wtxid()
                .to_byte_array()
                .as_slice()
                .starts_with(&self.to_batch_proof_prefix)
            {
                continue;
            }

            if let Ok(tx) = parse_batch_proof_transaction(tx) {
                match tx {
                    ParsedBatchProofTransaction::SequencerCommitment(seq_comm) => {
                        if seq_comm.get_sig_verified_hash().is_some()
                            && seq_comm.public_key() == sequencer_da_pub_key
                        {
                            let data = DaDataBatchProof::try_from_slice(&seq_comm.body);
                            if let Ok(DaDataBatchProof::SequencerCommitment(seq_com)) = data {
                                sequencer_commitments.push(seq_com);
                            }
                        }
                    }
                }
            }
        }
        Ok(sequencer_commitments)
    }

    /// Extract the relevant transactions from a block, along with a proof that the extraction has been done correctly.
    /// For example, this method might return all of the blob transactions in rollup's namespace for BatchProofs/LightClient,
    /// together with a range proof against the root of the namespaced-merkle-tree, demonstrating that the entire
    /// rollup namespace has been covered.
    #[allow(clippy::type_complexity)]
    fn extract_relevant_blobs_with_proof(
        &self,
        block: &Self::FilteredBlock,
        namespace: DaNamespace,
    ) -> (
        Vec<<Self::Spec as DaSpec>::BlobTransaction>,
        <Self::Spec as DaSpec>::InclusionMultiProof,
        <Self::Spec as DaSpec>::CompletenessProof,
    ) {
        info!(
            "Getting extraction proof for block {:?}",
            block.header.block_hash()
        );

        let prefix = match namespace {
            DaNamespace::ToBatchProver => self.to_batch_proof_prefix.as_slice(),
            DaNamespace::ToLightClientProver => self.to_light_client_prefix.as_slice(),
        };

        let mut completeness_proof = Vec::with_capacity(block.txdata.len());

        let mut wtxids = Vec::with_capacity(block.txdata.len());
        wtxids.push([0u8; 32]);

        // coinbase starts with 0, so we skip it unless the prefix is all 0's
        if prefix.iter().all(|&x| x == 0) {
            completeness_proof.push(block.txdata[0].clone());
        }

        block.txdata[1..].iter().for_each(|tx| {
            let wtxid = tx.compute_wtxid().to_raw_hash().to_byte_array();

            // if tx_hash starts with the given prefix, it is in the completeness proof
            if wtxid.starts_with(prefix) {
                completeness_proof.push(tx.clone());
            }

            wtxids.push(wtxid);
        });

        let txid_merkle_tree = merkle_tree::BitcoinMerkleTree::new(
            block
                .txdata
                .iter()
                .map(|tx| tx.compute_txid().as_raw_hash().to_byte_array())
                .collect(),
        );

        assert_eq!(
            txid_merkle_tree.root(),
            block.header.merkle_root(),
            "Merkle root mismatch"
        );

        let coinbase_proof = txid_merkle_tree.get_idx_path(0);
        let inclusion_proof =
            InclusionMultiProof::new(wtxids, block.txdata[0].clone(), coinbase_proof);

        let mut relevant_txs = vec![];
        for tx in &completeness_proof {
            match namespace {
                DaNamespace::ToBatchProver => {
                    if let Ok(tx) = parse_batch_proof_transaction(tx) {
                        match tx {
                            ParsedBatchProofTransaction::SequencerCommitment(seq_comm) => {
                                if let Some(hash) = seq_comm.get_sig_verified_hash() {
                                    let relevant_tx = BlobWithSender::new(
                                        seq_comm.body,
                                        seq_comm.public_key,
                                        hash,
                                    );

                                    relevant_txs.push(relevant_tx);
                                }
                            }
                        }
                    }
                }
                DaNamespace::ToLightClientProver => {
                    if let Ok(tx) = parse_light_client_transaction(tx) {
                        match tx {
                            ParsedLightClientTransaction::Complete(complete) => {
                                if let Some(hash) = complete.get_sig_verified_hash() {
                                    let blob = decompress_blob(&complete.body);
                                    let relevant_tx =
                                        BlobWithSender::new(blob, complete.public_key, hash);

                                    relevant_txs.push(relevant_tx);
                                }
                            }
                            ParsedLightClientTransaction::Aggregate(aggregate) => {
                                if let Some(hash) = aggregate.get_sig_verified_hash() {
                                    let relevant_tx = BlobWithSender::new(
                                        aggregate.body,
                                        aggregate.public_key,
                                        hash,
                                    );

                                    relevant_txs.push(relevant_tx);
                                }
                            }
                            ParsedLightClientTransaction::Chunk(_) => {
                                // ignore
                            }
                            ParsedLightClientTransaction::BatchProverMethodId(method_id) => {
                                if let Some(hash) = method_id.get_sig_verified_hash() {
                                    let relevant_tx = BlobWithSender::new(
                                        method_id.body,
                                        method_id.public_key,
                                        hash,
                                    );

                                    relevant_txs.push(relevant_tx);
                                }
                            }
                        }
                    }
                }
            }
        }

        (relevant_txs, inclusion_proof, completeness_proof)
    }

    #[instrument(level = "trace", skip_all)]
    async fn send_transaction(
        &self,
        tx_request: DaTxRequest,
    ) -> Result<<Self as DaService>::TransactionId> {
        let queue = self.get_send_transaction_queue();
        let (tx, rx) = oneshot_channel();
        queue.send(TxRequestWithNotifier {
            tx_request,
            notify: tx,
        })?;
        rx.await?
    }

    fn get_send_transaction_queue(
        &self,
    ) -> UnboundedSender<TxRequestWithNotifier<Self::TransactionId>> {
        self.inscribes_queue.clone()
    }

    #[instrument(level = "trace", skip(self))]
    async fn get_fee_rate(&self) -> Result<u128> {
        let sat_vb_ceil = self.fee.get_fee_rate_as_sat_vb().await? as u128;

        let usage_ratio = self.monitoring.get_da_usage_ratio();
        let throttle_multiplier = self.fee_throttle.as_ref().map_or(1.0f64, |throttler| {
            throttler.get_fee_rate_multiplier(usage_ratio)
        });

        // multiply with 10^10/4 = 25*10^8 = 2_500_000_000 for BTC to CBTC conversion (decimals)
        let base_multiplier = 2_500_000_000f64;
        let multiplier = (base_multiplier * throttle_multiplier) as u128;

        let multiplied_fee = sat_vb_ceil.saturating_mul(multiplier);
        Ok(multiplied_fee)
    }

    #[instrument(level = "trace", skip(self))]
    async fn get_block_by_hash(&self, hash: Self::BlockHash) -> Result<Self::FilteredBlock> {
        debug!("Getting block with hash {:?}", hash);

        let block = self.client.get_block_verbose(&hash).await?;

        let header: Header = Header {
            bits: CompactTarget::from_unprefixed_hex(&block.bits)?,
            merkle_root: block.merkleroot,
            nonce: block.nonce,
            prev_blockhash: block.previousblockhash.unwrap_or_else(BlockHash::all_zeros),
            time: block.time as u32,
            version: block.version,
        };

        let txs = block
            .tx
            .iter()
            .map(|tx| {
                Transaction::consensus_decode(&mut &tx.hex[..])
                    .map(|transaction| transaction.into())
            })
            .collect::<std::result::Result<Vec<_>, _>>()?;

        let witness_root = calculate_witness_root(&txs);

        Ok(BitcoinBlock {
            header: HeaderWrapper::new(header, txs.len() as u32, block.height, witness_root),
            txdata: txs,
        })
    }

    async fn get_pending_sequencer_commitments(
        &self,
        sequencer_da_pub_key: &[u8],
    ) -> Vec<SequencerCommitment> {
        let pending_txs = self.get_pending_transactions().await;

        let mut sequencer_commitments = Vec::new();

        for tx in &pending_txs {
            if !tx
                .compute_wtxid()
                .to_byte_array()
                .as_slice()
                .starts_with(&self.to_batch_proof_prefix)
            {
                continue;
            }

            if let Ok(tx) = parse_batch_proof_transaction(tx) {
                match tx {
                    ParsedBatchProofTransaction::SequencerCommitment(seq_comm) => {
                        // we check on da pending txs of our wallet however let's keep consistency
                        if seq_comm.get_sig_verified_hash().is_some()
                            && seq_comm.public_key == sequencer_da_pub_key
                        {
                            let da_data = DaDataBatchProof::try_from_slice(&seq_comm.body);
                            match da_data {
                                Ok(da_data) => match da_data {
                                    DaDataBatchProof::SequencerCommitment(commitment) => {
                                        sequencer_commitments.push(commitment);
                                    }
                                },
                                Err(err) => {
                                    warn!("Pending transaction blob failed to be parsed: {}", err);
                                }
                            }
                        }
                    }
                }
            }
        }
        sequencer_commitments
    }
}

pub fn get_relevant_blobs_from_txs(
    txs: Vec<Transaction>,
    reveal_wtxid_prefix: &[u8],
) -> Vec<BlobWithSender> {
    let mut relevant_txs = Vec::new();

    for tx in txs {
        if !tx
            .compute_wtxid()
            .to_byte_array()
            .as_slice()
            .starts_with(reveal_wtxid_prefix)
        {
            continue;
        }

        if let Ok(tx) = parse_batch_proof_transaction(&tx) {
            match tx {
                ParsedBatchProofTransaction::SequencerCommitment(seq_comm) => {
                    if let Some(hash) = seq_comm.get_sig_verified_hash() {
                        let relevant_tx =
                            BlobWithSender::new(seq_comm.body, seq_comm.public_key, hash);

                        relevant_txs.push(relevant_tx);
                    }
                }
            }
        }
    }
    relevant_txs
}

#[derive(PartialEq, Eq, PartialOrd, Ord, core::hash::Hash)]
pub struct TxidWrapper(Txid);
impl From<TxidWrapper> for [u8; 32] {
    fn from(val: TxidWrapper) -> Self {
        val.0.to_byte_array()
    }
}

/// This function splits Proof based on its size. It is either:
/// 1: compress(borsh(DaDataLightClient::Complete(Proof)))
/// 2:
///   let compressed = compress(borsh(Proof))
///   let chunks = compressed.chunks(MAX_TXBODY_SIZE)
///   [borsh(DaDataLightClient::Chunk(chunk)) for chunk in chunks]
fn split_proof(zk_proof: Proof) -> RawLightClientData {
    let original_blob = borsh::to_vec(&zk_proof).expect("zk::Proof serialize must not fail");
    let original_compressed = compress_blob(&original_blob);
    if original_compressed.len() < MAX_TXBODY_SIZE {
        let data = DaDataLightClient::Complete(zk_proof);
        let blob = borsh::to_vec(&data).expect("zk::Proof serialize must not fail");
        let blob = compress_blob(&blob);
        RawLightClientData::Complete(blob)
    } else {
        let mut chunks = vec![];
        for chunk in original_compressed.chunks(MAX_TXBODY_SIZE) {
            let data = DaDataLightClient::Chunk(chunk.to_vec());
            let blob = borsh::to_vec(&data).expect("zk::Proof Chunk serialize must not fail");
            chunks.push(blob)
        }
        RawLightClientData::Chunks(chunks)
    }
}

fn calculate_witness_root(txdata: &[TransactionWrapper]) -> [u8; 32] {
    let hashes = txdata
        .iter()
        .enumerate()
        .map(|(i, t)| {
            if i == 0 {
                // Replace the first hash with zeroes.
                Wtxid::all_zeros().to_raw_hash().to_byte_array()
            } else {
                t.compute_wtxid().to_raw_hash().to_byte_array()
            }
        })
        .collect();
    BitcoinMerkleTree::new(hashes).root()
}<|MERGE_RESOLUTION|>--- conflicted
+++ resolved
@@ -94,16 +94,8 @@
             network: serde_json::from_str(&format!("\"{}\"", std::env::var("NETWORK")?))?,
             da_private_key: std::env::var("DA_PRIVATE_KEY").ok(),
             tx_backup_dir: std::env::var("TX_BACKUP_DIR")?,
-<<<<<<< HEAD
             monitoring: MonitoringConfig::from_env().ok(),
-=======
-            monitoring: Some(MonitoringConfig {
-                check_interval: std::env::var("DA_MONITORING_CHECK_INTERVAL")?.parse()?,
-                history_limit: std::env::var("DA_MONITORING_HISTORY_LIMIT")?.parse()?,
-                max_history_size: std::env::var("DA_MONITORING_MAX_HISTORY_SIZE")?.parse()?,
-            }),
             mempool_space_url: std::env::var("MEMPOOL_SPACE_URL").ok(),
->>>>>>> 33131845
         })
     }
 }
@@ -128,12 +120,8 @@
     pub async fn new_with_wallet_check(
         config: BitcoinServiceConfig,
         chain_params: RollupParams,
-<<<<<<< HEAD
-        tx: UnboundedSender<SenderWithNotifier<TxidWrapper>>,
+        tx: UnboundedSender<TxRequestWithNotifier<TxidWrapper>>,
         throttle_config: Option<FeeThrottleConfig>,
-=======
-        tx: UnboundedSender<TxRequestWithNotifier<TxidWrapper>>,
->>>>>>> 33131845
     ) -> Result<Self> {
         let client = Arc::new(
             Client::new(
@@ -166,11 +154,7 @@
         }
 
         let monitoring = Arc::new(MonitoringService::new(client.clone(), config.monitoring));
-<<<<<<< HEAD
-        let fee = FeeService::new(client.clone(), config.network)?;
-=======
         let fee = FeeService::new(client.clone(), config.network, config.mempool_space_url);
->>>>>>> 33131845
         Ok(Self {
             client,
             network: config.network,
@@ -213,11 +197,7 @@
         }
 
         let monitoring = Arc::new(MonitoringService::new(client.clone(), config.monitoring));
-<<<<<<< HEAD
-        let fee = FeeService::new(client.clone(), config.network)?;
-=======
         let fee = FeeService::new(client.clone(), config.network, config.mempool_space_url);
->>>>>>> 33131845
 
         Ok(Self {
             client,
