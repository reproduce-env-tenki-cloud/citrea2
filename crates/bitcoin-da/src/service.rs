--- conflicted
+++ resolved
@@ -924,18 +924,14 @@
 
                 // Verify chunk order
                 if let Err(e) = self
-<<<<<<< HEAD
-                    .verify_chunk_order(block.header.height, &tx_id, &chunk_id, i, None, &chunks)
-=======
                     .verify_chunk_order(
                         block.header.height,
                         &tx_id,
                         &chunk_id,
                         aggregate_idx,
-                        tx_raw.blockhash,
+                        None,
                         &chunks,
                     )
->>>>>>> cfced788
                     .await
                 {
                     warn!("{}:{}: Failed to process chunk: {e}", tx_id, chunk_id);
