// fix clippy for tracing::instrument
#![allow(clippy::blocks_in_conditions)]

use core::result::Result::Ok;
use std::collections::HashMap;
use std::sync::Arc;

use anyhow::{bail, Context, Result};
use bitcoin::{Amount, Network, Sequence, Txid};
use bitcoincore_rpc::json::{
    BumpFeeResult, CreateRawTransactionInput, WalletCreateFundedPsbtOptions,
};
use bitcoincore_rpc::{Client, RpcApi};
use citrea_common::FeeThrottleConfig;
use tracing::{debug, instrument, trace, warn};

use crate::monitoring::{MonitoredTx, MonitoredTxKind};
use crate::spec::utxo::UTXO;

const DEFAULT_MEMPOOL_SPACE_URL: &str = "https://mempool.space/";
const MEMPOOL_SPACE_RECOMMENDED_FEE_ENDPOINT: &str = "api/v1/fees/recommended";

pub type Psbt = String;

pub enum BumpFeeMethod {
    Cpfp,
    Rbf,
}

#[derive(Debug)]
pub struct FeeService {
    client: Arc<Client>,
    network: Network,
    mempool_space_url: String,
}

impl FeeService {
<<<<<<< HEAD
    pub fn new(client: Arc<Client>, network: bitcoin::Network) -> Result<Self> {
        Ok(Self { client, network })
=======
    pub fn new(
        client: Arc<Client>,
        network: bitcoin::Network,
        mempool_space_url: Option<String>,
    ) -> Self {
        let mempool_space_url =
            mempool_space_url.unwrap_or_else(|| DEFAULT_MEMPOOL_SPACE_URL.to_string());
        Self {
            client,
            network,
            mempool_space_url,
        }
>>>>>>> 33131845
    }

    #[instrument(level = "trace", skip_all, ret)]
    pub async fn get_fee_rate(&self) -> Result<u64> {
        match self.get_fee_rate_as_sat_vb().await {
            Ok(fee) => Ok(fee),
            Err(e) => {
                if self.network == bitcoin::Network::Regtest
                    || self.network == bitcoin::Network::Testnet
                {
                    Ok(1)
                } else {
                    Err(e)
                }
            }
        }
    }

    #[instrument(level = "trace", skip_all, ret)]
    pub async fn get_fee_rate_as_sat_vb(&self) -> Result<u64> {
        // If network is regtest or signet, mempool space is not available
        let smart_fee =
            match get_fee_rate_from_mempool_space(self.network, &self.mempool_space_url).await {
                Ok(fee_rate) => fee_rate,
                Err(e) => {
                    tracing::error!(?e, "Failed to get fee rate from mempool.space");
                    self.client.estimate_smart_fee(1, None).await?.fee_rate
                }
            };
        let sat_vkb = smart_fee.map_or(1000, |rate| rate.to_sat());

        tracing::debug!("Fee rate: {} sat/vb", sat_vkb / 1000);
        Ok(sat_vkb / 1000)
    }

    /// Bump TX fee via cpfp.
    pub async fn bump_fee_cpfp(
        &self,
        monitored_tx: &MonitoredTx,
        parent_txid: &Txid,
        fee_rate: f64,
        force: Option<bool>,
        utxo: UTXO,
    ) -> Result<Psbt> {
        let force = force.unwrap_or_default();
        match (monitored_tx.kind, force) {
            (MonitoredTxKind::Commit, false) => {
                bail!("Trying to bump a commit TX.")
            }
            (MonitoredTxKind::Commit, true) => {
                warn!("Force creating CPFP TX for commit TX {parent_txid}");
            }
            _ => debug!("Creating CPFP TX for {parent_txid}"),
        }

        let parent_tx = &monitored_tx.tx;
        let change_address = utxo
            .address
            .clone()
            .context("Missing address")?
            .require_network(self.network)
            .context("Invalid network for address")?;

        let mut outputs = HashMap::new();
        outputs.insert(change_address.to_string(), parent_tx.output[0].value);
        let options = WalletCreateFundedPsbtOptions {
            add_inputs: Some(true),
            fee_rate: Some(Amount::from_btc(fee_rate / 100_000.0)?), // sat/vB to BTC/kB
            replaceable: Some(true),
            ..Default::default()
        };

        let funded_psbt = self
            .client
            .wallet_create_funded_psbt(
                &[CreateRawTransactionInput {
                    txid: utxo.tx_id,
                    vout: utxo.vout,
                    sequence: Some(Sequence::ENABLE_RBF_NO_LOCKTIME.to_consensus_u32()),
                }],
                &outputs,
                None,
                Some(options),
                None,
            )
            .await?;

        Ok(funded_psbt.psbt)
    }

    /// Bump TX fee via rbf.
    pub async fn bump_fee_rbf(&self, kind: MonitoredTxKind, parent_txid: &Txid) -> Result<Psbt> {
        match kind {
            MonitoredTxKind::Cpfp => {}
            _ => bail!("RBF only supported on cpfp TX"), // TODO Add support for bumping reveal TX
        }

        let BumpFeeResult {
            psbt: Some(funded_psbt),
            ..
        } = self.client.psbt_bump_fee(parent_txid, None).await?
        else {
            bail!("Not able to retrieve funded_psbt from bumpfee RPC")
        };

        Ok(funded_psbt)
    }
}

pub(crate) async fn get_fee_rate_from_mempool_space(
    network: bitcoin::Network,
    mempool_space_url: &str,
) -> Result<Option<Amount>> {
    let url = match network {
        bitcoin::Network::Bitcoin => format!(
            // Mainnet
            "{}{}",
            mempool_space_url, MEMPOOL_SPACE_RECOMMENDED_FEE_ENDPOINT
        ),
        bitcoin::Network::Testnet => format!(
            "{}testnet4/{}",
            mempool_space_url, MEMPOOL_SPACE_RECOMMENDED_FEE_ENDPOINT
        ),
        _ => {
            trace!("Unsupported network for mempool space fee estimation");
            return Ok(None);
        }
    };
    let fee_rate = reqwest::get(url)
        .await?
        .json::<serde_json::Value>()
        .await?
        .get("fastestFee")
        .and_then(|fee| fee.as_u64())
        .map(|fee| Amount::from_sat(fee * 1000)) // multiply by 1000 to convert to sat/vkb
        .context("Failed to get fee rate from mempool space")?;

    Ok(Some(fee_rate))
}

#[derive(Debug, Clone)]
pub struct FeeThrottleService {
    config: FeeThrottleConfig,
}

impl FeeThrottleService {
    pub fn new(config: FeeThrottleConfig) -> Result<Self> {
        config.validate()?;

        Ok(Self { config })
    }

    /// Get adjusted fee rate according to current da usage
    /// Returns base_fee_multiplier (1.0) when usage is below capacity threshold
    /// When usage exceeds threshold, increases as: base_fee_multiplier * (1 + scalar * x^factor)
    /// where x is the normalized excess usage, capped at max_fee_multiplier
    /// Resulting multiplier is capped at max_fee_multiplier
    #[instrument(level = "trace", skip_all, ret)]
    pub fn get_fee_rate_multiplier(&self, usage_ratio: f64) -> f64 {
        if usage_ratio <= self.config.capacity_threshold {
            return self.config.base_fee_multiplier;
        }

        let excess = usage_ratio - self.config.capacity_threshold;
        let normalized_excess = excess / (1.0 - self.config.capacity_threshold);
        let multiplier = (self.config.base_fee_multiplier
            * (1.0
                + self.config.fee_multiplier_scalar
                    * normalized_excess.powf(self.config.fee_exponential_factor)))
        .min(self.config.max_fee_multiplier);

        debug!("DA usage ratio: {usage_ratio:.2}, multiplier: {multiplier:.2}");
        multiplier
    }
}

#[cfg(test)]
mod tests {
<<<<<<< HEAD
    use super::*;
=======

    use super::{get_fee_rate_from_mempool_space, DEFAULT_MEMPOOL_SPACE_URL};
>>>>>>> 33131845

    #[tokio::test]
    async fn test_mempool_space_fee_rate() {
        let mempool_space_url = DEFAULT_MEMPOOL_SPACE_URL;

        let _fee_rate =
            get_fee_rate_from_mempool_space(bitcoin::Network::Bitcoin, mempool_space_url)
                .await
                .unwrap();
        let _fee_rate =
            get_fee_rate_from_mempool_space(bitcoin::Network::Testnet, mempool_space_url)
                .await
                .unwrap();
        assert_eq!(
            None,
            get_fee_rate_from_mempool_space(bitcoin::Network::Regtest, mempool_space_url)
                .await
                .unwrap()
        );
        assert_eq!(
            None,
            get_fee_rate_from_mempool_space(bitcoin::Network::Signet, mempool_space_url)
                .await
                .unwrap()
        );
    }

    #[test]
    fn test_fee_multiplier() {
        let test_cases = vec![
            (0.0, 1.0),   // No usage
            (0.25, 1.0),  // Below threshold
            (0.5, 1.0),   // At threshold
            (0.6, 1.016), // Above threshold, start increasing fee
            (0.7, 1.256),
            (0.8, 2.296),
            (0.85, 3.40),
            (0.9, 4.0), // Max multiplier hit
            (0.95, 4.0),
            (1.0, 4.0),
        ];

        let fee_service = FeeThrottleService::new(FeeThrottleConfig::default()).unwrap();
        for (usage, expected) in test_cases {
            let multiplier = fee_service.get_fee_rate_multiplier(usage);
            assert!(
                (multiplier - expected).abs() < 0.1,
                "Usage {}: expected multiplier {}, got {}",
                usage,
                expected,
                multiplier
            );
        }
    }
}<|MERGE_RESOLUTION|>--- conflicted
+++ resolved
@@ -35,10 +35,6 @@
 }
 
 impl FeeService {
-<<<<<<< HEAD
-    pub fn new(client: Arc<Client>, network: bitcoin::Network) -> Result<Self> {
-        Ok(Self { client, network })
-=======
     pub fn new(
         client: Arc<Client>,
         network: bitcoin::Network,
@@ -51,7 +47,6 @@
             network,
             mempool_space_url,
         }
->>>>>>> 33131845
     }
 
     #[instrument(level = "trace", skip_all, ret)]
@@ -230,12 +225,7 @@
 
 #[cfg(test)]
 mod tests {
-<<<<<<< HEAD
     use super::*;
-=======
-
-    use super::{get_fee_rate_from_mempool_space, DEFAULT_MEMPOOL_SPACE_URL};
->>>>>>> 33131845
 
     #[tokio::test]
     async fn test_mempool_space_fee_rate() {
