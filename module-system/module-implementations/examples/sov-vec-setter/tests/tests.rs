--- conflicted
+++ resolved
@@ -1,10 +1,6 @@
 use sov_modules_api::default_context::DefaultContext;
 use sov_modules_api::{Address, Context, Module, StateVecAccessor, WorkingSet};
-<<<<<<< HEAD
-use sov_state::ProverStorage;
-=======
 use sov_prover_storage_manager::new_orphan_storage;
->>>>>>> 081ca9c5
 use sov_vec_setter::{CallMessage, VecSetter, VecSetterConfig};
 
 // rustfmt doesn't like long lines, but it's easier to read in this case.
@@ -44,13 +40,8 @@
     let vec_setter = VecSetter::default();
     vec_setter.genesis(&config, &mut working_set).unwrap();
 
-<<<<<<< HEAD
-    for (sender, call, expected_contents) in test_cases().iter().cloned() {
-        let context = DefaultContext::new(sender, 1);
-=======
     for (sender, sequencer, call, expected_contents) in test_cases().iter().cloned() {
         let context = DefaultContext::new(sender, sequencer, 1);
->>>>>>> 081ca9c5
 
         let call_result = vec_setter.call(call, &context, &mut working_set);
 
