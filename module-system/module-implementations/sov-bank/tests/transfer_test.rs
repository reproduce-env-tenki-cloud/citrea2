mod helpers;

use helpers::*;
use sov_bank::{
    get_genesis_token_address, get_token_address, Bank, BankConfig, CallMessage, Coins,
    TotalSupplyResponse,
};
use sov_modules_api::default_context::DefaultContext;
use sov_modules_api::utils::generate_address;
use sov_modules_api::{Address, Context, Error, Module, WorkingSet};
use sov_prover_storage_manager::{new_orphan_storage, SnapshotManager};
use sov_state::{DefaultStorageSpec, ProverStorage};

pub type Storage = ProverStorage<DefaultStorageSpec, SnapshotManager>;

#[test]
fn transfer_initial_token() {
    let initial_balance = 100;
    let transfer_amount = 10;
    let bank_config = create_bank_config_with_token(4, initial_balance);
    let token_name = bank_config.tokens[0].token_name.clone();
    let tmpdir = tempfile::tempdir().unwrap();
    let mut working_set = WorkingSet::new(new_orphan_storage(tmpdir.path()).unwrap());
    let bank = Bank::default();
    bank.genesis(&bank_config, &mut working_set).unwrap();

    let token_address = get_genesis_token_address::<C>(
        &bank_config.tokens[0].token_name,
        bank_config.tokens[0].salt,
    );
    let sender_address = bank_config.tokens[0].address_and_balances[0].0;
    let receiver_address = bank_config.tokens[0].address_and_balances[1].0;
    let sequencer_address = bank_config.tokens[0].address_and_balances[3].0;
    assert_ne!(sender_address, receiver_address);

    // Preparation
    let query_user_balance =
        |user_address: Address, working_set: &mut WorkingSet<DefaultContext>| -> Option<u64> {
            bank.get_balance_of(user_address, token_address, working_set)
        };

    let query_total_supply = |working_set: &mut WorkingSet<DefaultContext>| -> Option<u64> {
        let total_supply: TotalSupplyResponse = bank.supply_of(token_address, working_set).unwrap();
        total_supply.amount
    };

    let sender_balance_before = query_user_balance(sender_address, &mut working_set);
    let receiver_balance_before = query_user_balance(receiver_address, &mut working_set);
    let total_supply_before = query_total_supply(&mut working_set);
    assert!(total_supply_before.is_some());

    assert_eq!(Some(initial_balance), sender_balance_before);
    assert_eq!(sender_balance_before, receiver_balance_before);
<<<<<<< HEAD
    let sender_context = C::new(sender_address, 1);
=======
    let sender_context = C::new(sender_address, sequencer_address, 1);
>>>>>>> 081ca9c5

    // Transfer happy test
    {
        let transfer_message = CallMessage::Transfer {
            to: receiver_address,
            coins: Coins {
                amount: transfer_amount,
                token_address,
            },
        };

        bank.call(transfer_message, &sender_context, &mut working_set)
            .expect("Transfer call failed");
        assert!(working_set.events().is_empty());

        let sender_balance_after = query_user_balance(sender_address, &mut working_set);
        let receiver_balance_after = query_user_balance(receiver_address, &mut working_set);

        assert_eq!(
            Some(initial_balance - transfer_amount),
            sender_balance_after
        );
        assert_eq!(
            Some(initial_balance + transfer_amount),
            receiver_balance_after
        );
        let total_supply_after = query_total_supply(&mut working_set);
        assert_eq!(total_supply_before, total_supply_after);
    }

    // Not enough balance
    {
        let transfer_message = CallMessage::Transfer {
            to: receiver_address,
            coins: Coins {
                amount: initial_balance + 1,
                token_address,
            },
        };

        let result = bank.call(transfer_message, &sender_context, &mut working_set);
        assert!(result.is_err());
        let Error::ModuleError(err) = result.err().unwrap();
        let mut chain = err.chain();
        let message_1 = chain.next().unwrap().to_string();
        let message_2 = chain.next().unwrap().to_string();
        let message_3 = chain.next().unwrap().to_string();
        assert!(chain.next().is_none());
        assert_eq!(
            format!(
                "Failed transfer from={} to={} of coins(token_address={} amount={})",
                sender_address,
                receiver_address,
                token_address,
                initial_balance + 1,
            ),
            message_1
        );
        assert_eq!(
            format!(
                "Incorrect balance on={} for token={}",
                sender_address, token_name
            ),
            message_2,
        );
        assert_eq!(
            format!("Insufficient funds for {}", sender_address),
            message_3,
        );
    }

    // Non existent token
    {
        let salt = 13;
        let token_name = "NonExistingToken".to_owned();
        let token_address = get_token_address::<C>(&token_name, sender_address.as_ref(), salt);

        let transfer_message = CallMessage::Transfer {
            to: receiver_address,
            coins: Coins {
                amount: 1,
                token_address,
            },
        };

        let result = bank.call(transfer_message, &sender_context, &mut working_set);
        assert!(result.is_err());
        let Error::ModuleError(err) = result.err().unwrap();
        let mut chain = err.chain();
        let message_1 = chain.next().unwrap().to_string();
        let message_2 = chain.next().unwrap().to_string();
        assert!(chain.next().is_none());
        assert_eq!(
            format!(
                "Failed transfer from={} to={} of coins(token_address={} amount={})",
                sender_address, receiver_address, token_address, 1,
            ),
            message_1
        );
        assert!(message_2
            .starts_with("Value not found for prefix: \"sov_bank/Bank/tokens/\" and: storage key"));
    }

    // Sender does not exist
    {
        let unknown_sender = generate_address::<C>("non_existing_sender");
<<<<<<< HEAD
        let unknown_sender_context = C::new(unknown_sender, 1);
=======
        let sequencer = generate_address::<C>("sequencer");
        let unknown_sender_context = C::new(unknown_sender, sequencer, 1);
>>>>>>> 081ca9c5

        let sender_balance = query_user_balance(unknown_sender, &mut working_set);
        assert!(sender_balance.is_none());

        let receiver_balance_before = query_user_balance(receiver_address, &mut working_set);

        let transfer_message = CallMessage::Transfer {
            to: receiver_address,
            coins: Coins {
                amount: 1,
                token_address,
            },
        };

        let result = bank.call(transfer_message, &unknown_sender_context, &mut working_set);
        assert!(result.is_err());
        let Error::ModuleError(err) = result.err().unwrap();
        let mut chain = err.chain();
        let message_1 = chain.next().unwrap().to_string();
        let message_2 = chain.next().unwrap().to_string();
        let message_3 = chain.next().unwrap().to_string();
        assert!(chain.next().is_none());

        assert_eq!(
            format!(
                "Failed transfer from={} to={} of coins(token_address={} amount={})",
                unknown_sender, receiver_address, token_address, 1,
            ),
            message_1
        );
        assert_eq!(
            format!(
                "Incorrect balance on={} for token={}",
                unknown_sender, token_name
            ),
            message_2,
        );

        let expected_message_part = format!(
            "Value not found for prefix: \"sov_bank/Bank/tokens/{}\" and: storage key",
            token_address
        );

        assert!(message_3.contains(&expected_message_part));

        let receiver_balance_after = query_user_balance(receiver_address, &mut working_set);
        assert_eq!(receiver_balance_before, receiver_balance_after);
    }

    // Receiver does not exist
    {
        let unknown_receiver = generate_address::<C>("non_existing_receiver");

        let receiver_balance_before = query_user_balance(unknown_receiver, &mut working_set);
        assert!(receiver_balance_before.is_none());

        let transfer_message = CallMessage::Transfer {
            to: unknown_receiver,
            coins: Coins {
                amount: 1,
                token_address,
            },
        };

        bank.call(transfer_message, &sender_context, &mut working_set)
            .expect("Transfer call failed");
        assert!(working_set.events().is_empty());

        let receiver_balance_after = query_user_balance(unknown_receiver, &mut working_set);
        assert_eq!(Some(1), receiver_balance_after)
    }

    // Sender equals receiver
    {
        let total_supply_before = query_total_supply(&mut working_set);
        let sender_balance_before = query_user_balance(sender_address, &mut working_set);
        assert!(sender_balance_before.is_some());

        let transfer_message = CallMessage::Transfer {
            to: sender_address,
            coins: Coins {
                amount: 1,
                token_address,
            },
        };
        bank.call(transfer_message, &sender_context, &mut working_set)
            .expect("Transfer call failed");
        assert!(working_set.events().is_empty());

        let sender_balance_after = query_user_balance(sender_address, &mut working_set);
        assert_eq!(sender_balance_before, sender_balance_after);
        let total_supply_after = query_total_supply(&mut working_set);
        assert_eq!(total_supply_after, total_supply_before);
    }
}

#[test]
fn transfer_deployed_token() {
    let bank = Bank::<C>::default();
    let tmpdir = tempfile::tempdir().unwrap();
    let mut working_set = WorkingSet::new(new_orphan_storage(tmpdir.path()).unwrap());
    let empty_bank_config = BankConfig::<C> { tokens: vec![] };
    bank.genesis(&empty_bank_config, &mut working_set).unwrap();

    let sender_address = generate_address::<C>("just_sender");
    let receiver_address = generate_address::<C>("just_receiver");
    let sequencer_address = generate_address::<C>("just_sequencer");

    let salt = 10;
    let token_name = "Token1".to_owned();
    let initial_balance = 1000;
    let token_address = get_token_address::<C>(&token_name, sender_address.as_ref(), salt);

    assert_ne!(sender_address, receiver_address);

    // Preparation
    let query_user_balance =
        |user_address: Address, working_set: &mut WorkingSet<DefaultContext>| -> Option<u64> {
            bank.get_balance_of(user_address, token_address, working_set)
        };

    let query_total_supply = |working_set: &mut WorkingSet<DefaultContext>| -> Option<u64> {
        let total_supply: TotalSupplyResponse = bank.supply_of(token_address, working_set).unwrap();
        total_supply.amount
    };

    let sender_balance_before = query_user_balance(sender_address, &mut working_set);
    let receiver_balance_before = query_user_balance(receiver_address, &mut working_set);
    let total_supply_before = query_total_supply(&mut working_set);
    assert!(total_supply_before.is_none());

    assert!(sender_balance_before.is_none());
    assert!(receiver_balance_before.is_none());
<<<<<<< HEAD
    let sender_context = C::new(sender_address, 1);
=======
    let sender_context = C::new(sender_address, sequencer_address, 1);
>>>>>>> 081ca9c5

    let mint_message = CallMessage::CreateToken {
        salt,
        token_name,
        initial_balance,
        minter_address: sender_address,
        authorized_minters: vec![sender_address],
    };
    bank.call(mint_message, &sender_context, &mut working_set)
        .expect("Failed to mint token");
    // No events at the moment. If there are, needs to be checked
    assert!(working_set.events().is_empty());
    let total_supply_before = query_total_supply(&mut working_set);
    assert!(total_supply_before.is_some());

    let sender_balance_before = query_user_balance(sender_address, &mut working_set);
    let receiver_balance_before = query_user_balance(receiver_address, &mut working_set);

    assert_eq!(Some(initial_balance), sender_balance_before);
    assert!(receiver_balance_before.is_none());

    let transfer_amount = 15;
    let transfer_message = CallMessage::Transfer {
        to: receiver_address,
        coins: Coins {
            amount: transfer_amount,
            token_address,
        },
    };

    bank.call(transfer_message, &sender_context, &mut working_set)
        .expect("Transfer call failed");
    assert!(working_set.events().is_empty());

    let sender_balance_after = query_user_balance(sender_address, &mut working_set);
    let receiver_balance_after = query_user_balance(receiver_address, &mut working_set);

    assert_eq!(
        Some(initial_balance - transfer_amount),
        sender_balance_after
    );
    assert_eq!(Some(transfer_amount), receiver_balance_after);
    let total_supply_after = query_total_supply(&mut working_set);
    assert_eq!(total_supply_before, total_supply_after);
}<|MERGE_RESOLUTION|>--- conflicted
+++ resolved
@@ -51,11 +51,7 @@
 
     assert_eq!(Some(initial_balance), sender_balance_before);
     assert_eq!(sender_balance_before, receiver_balance_before);
-<<<<<<< HEAD
-    let sender_context = C::new(sender_address, 1);
-=======
     let sender_context = C::new(sender_address, sequencer_address, 1);
->>>>>>> 081ca9c5
 
     // Transfer happy test
     {
@@ -162,12 +158,8 @@
     // Sender does not exist
     {
         let unknown_sender = generate_address::<C>("non_existing_sender");
-<<<<<<< HEAD
-        let unknown_sender_context = C::new(unknown_sender, 1);
-=======
         let sequencer = generate_address::<C>("sequencer");
         let unknown_sender_context = C::new(unknown_sender, sequencer, 1);
->>>>>>> 081ca9c5
 
         let sender_balance = query_user_balance(unknown_sender, &mut working_set);
         assert!(sender_balance.is_none());
@@ -301,11 +293,7 @@
 
     assert!(sender_balance_before.is_none());
     assert!(receiver_balance_before.is_none());
-<<<<<<< HEAD
-    let sender_context = C::new(sender_address, 1);
-=======
     let sender_context = C::new(sender_address, sequencer_address, 1);
->>>>>>> 081ca9c5
 
     let mint_message = CallMessage::CreateToken {
         salt,
