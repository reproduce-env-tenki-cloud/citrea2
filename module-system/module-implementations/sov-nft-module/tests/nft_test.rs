--- conflicted
+++ resolved
@@ -47,11 +47,7 @@
         collection_uri: collection_uri.to_string(),
     };
 
-<<<<<<< HEAD
-    let creator_context = DefaultContext::new(creator_address, 1);
-=======
     let creator_context = DefaultContext::new(creator_address, sequencer_address, 1);
->>>>>>> 081ca9c5
 
     // Create Collection
     nft.call(
@@ -133,11 +129,7 @@
         collection_uri: new_collection_uri.to_string(),
     };
 
-<<<<<<< HEAD
-    let creator_context = DefaultContext::new(creator_address, 1);
-=======
     let creator_context = DefaultContext::new(creator_address, sequencer_address, 1);
->>>>>>> 081ca9c5
 
     nft.call(
         create_collection_message,
@@ -160,11 +152,7 @@
         collection_name: ne_collection_name.to_string(),
     };
 
-<<<<<<< HEAD
-    let creator_context = DefaultContext::new(creator_address, 1);
-=======
     let creator_context = DefaultContext::new(creator_address, sequencer_address, 1);
->>>>>>> 081ca9c5
 
     let freeze_response = nft.call(
         freeze_collection_message,
@@ -191,11 +179,7 @@
         collection_name: collection_name.to_string(),
     };
 
-<<<<<<< HEAD
-    let creator_context = DefaultContext::new(creator_address, 1);
-=======
     let creator_context = DefaultContext::new(creator_address, sequencer_address, 1);
->>>>>>> 081ca9c5
     nft.call(
         freeze_collection_message,
         &creator_context,
@@ -216,11 +200,7 @@
         collection_uri: un_updated_collection_uri.to_string(),
     };
 
-<<<<<<< HEAD
-    let creator_context = DefaultContext::new(creator_address, 1);
-=======
     let creator_context = DefaultContext::new(creator_address, sequencer_address, 1);
->>>>>>> 081ca9c5
 
     let update_response = nft.call(
         create_collection_message,
@@ -314,11 +294,7 @@
 
     // transfer NFT with non-existent token id
     let target_address = private_key_2.default_address();
-<<<<<<< HEAD
-    let owner_context = DefaultContext::new(*owner.get_address(), 1);
-=======
     let owner_context = DefaultContext::new(*owner.get_address(), sequencer_address, 1);
->>>>>>> 081ca9c5
     let transfer_nft_message = CallMessage::TransferNft {
         collection_address: collection_address.clone(),
         token_id: 1000,
@@ -343,11 +319,7 @@
 
     // transfer NFT by owner
     let target_address = private_key_2.default_address();
-<<<<<<< HEAD
-    let owner_context = DefaultContext::new(*owner.get_address(), 1);
-=======
     let owner_context = DefaultContext::new(*owner.get_address(), sequencer_address, 1);
->>>>>>> 081ca9c5
     let transfer_nft_message = CallMessage::TransferNft {
         collection_address: collection_address.clone(),
         token_id,
@@ -457,11 +429,7 @@
     // transfer NFT by owner
     let target_address = private_key_1.default_address();
     let owner = private_key_2.default_address();
-<<<<<<< HEAD
-    let owner_context = DefaultContext::new(owner, 1);
-=======
     let owner_context = DefaultContext::new(owner, sequencer_address, 1);
->>>>>>> 081ca9c5
     let transfer_nft_message = CallMessage::TransferNft {
         collection_address: collection_address.clone(),
         token_id,
