# The release tag of https://github.com/ethereum/tests to use for EF tests
EF_TESTS_URL := https://github.com/ethereum/tests/archive/refs/tags/v16.0.tar.gz
EF_TESTS_DIR := crates/evm/ethereum-tests
PARALLEL_PROOF_LIMIT := 1
TEST_FEATURES := --features testing
BATCH_OUT_PATH := resources/guests/risc0/
LIGHT_OUT_PATH := resources/guests/risc0/

.PHONY: help
help: ## Display this help message
	@awk 'BEGIN {FS = ":.*?## "} /^[a-zA-Z_-]+:.*?## / {printf "\033[36m%-30s\033[0m %s\n", $$1, $$2}' $(MAKEFILE_LIST)


.PHONY: build-sp1
build-sp1:
	$(MAKE) -C guests/sp1 all

.PHONY: build
build: ## Build the project
	@cargo build

build-reproducible: build-sp1 ## Build the project in release mode with reproducible guest builds
	REPR_GUEST_BUILD=1 cargo build --release --locked

build-release: ## Build the project in release mode
	@cargo build --release --locked

clean: ## Cleans compiled
	@cargo clean

clean-node: ## Cleans local dbs needed for sequencer and nodes
	rm -rf resources/dbs/da-db
	rm -rf resources/dbs/sequencer-db
	rm -rf resources/dbs/batch-prover-db
	rm -rf resources/dbs/light-client-prover-db
	rm -rf resources/dbs/full-node-db

clean-txs:
	rm -rf resources/bitcoin/inscription_txs/*

clean-docker:
	rm -rf resources/dbs/citrea-bitcoin-regtest-data

clean-all: clean clean-node clean-txs

test-nocapture: ## Runs test suite with output from tests printed
<<<<<<< HEAD
	RISC0_DEV_MODE=1 PARALLEL_PROOF_LIMIT=1 cargo nextest run --no-capture --retries 0 --workspace --all-features --no-fail-fast $(filter-out $@,$(MAKECMDGOALS))
=======
	PARALLEL_PROOF_LIMIT=1 cargo nextest run --no-capture --retries 0 --locked --workspace --all-features --no-fail-fast $(filter-out $@,$(MAKECMDGOALS))
>>>>>>> 5aba082e

test: $(EF_TESTS_DIR) ## Runs test suite using nextest
	PARALLEL_PROOF_LIMIT=1 cargo nextest run -j15 --locked --workspace --all-features --no-fail-fast $(filter-out $@,$(MAKECMDGOALS))

coverage: $(EF_TESTS_DIR) ## Coverage in lcov format
	CITREA_CLI_E2E_TEST_BINARY=$(CURDIR)/target/llvm-cov-target/debug/citrea-cli \
	CITREA_E2E_TEST_BINARY=$(CURDIR)/target/llvm-cov-target/debug/citrea \
	PARALLEL_PROOF_LIMIT=1 \
	cargo llvm-cov --locked --lcov --output-path lcov.info nextest -j10 --workspace --all-features

coverage-html: ## Coverage in HTML format
	cargo llvm-cov --locked --all-features --html nextest --workspace --all-features

install-dev-tools:  ## Installs all necessary cargo helpers
	cargo install --locked dprint --version 0.49.1
	cargo install cargo-llvm-cov --version 0.6.16
	cargo install cargo-hack --version 0.6.36
	cargo install --locked cargo-udeps --version 0.1.55
	cargo install --locked cargo-nextest --version 0.9.95
	$(MAKE) install-risc0
	rustup target add thumbv6m-none-eabi
	rustup component add llvm-tools-preview
	# $(MAKE) install-sp1

install-risc0:
	curl -L https://risczero.com/install | bash && \
	([ -f $$HOME/.bashrc ] && source $$HOME/.bashrc || true) && \
	([ -f $$HOME/.zshrc ] && source $$HOME/.zshrc || true) && \
	rzup install cargo-risczero 2.3.1 && \
	rzup install cpp && \
	rzup install r0vm 2.3.1 && \
	rzup install rust 1.85.0 && \
	rzup default cargo-risczero 2.3.1 && \
	rzup default r0vm 2.3.1 && \
	rzup default rust 1.85.0

install-sp1: ## Install necessary SP1 toolchain
	curl -L https://sp1.succinct.xyz | bash
	sp1up

lint:  ## cargo check and clippy. Skip clippy on guest code since it's not supported by risc0
	## fmt first, because it's the cheapest
	dprint check
	cargo +nightly fmt --all --check
	cargo check --all-targets --all-features
	SKIP_GUEST_BUILD=1 cargo clippy --all-targets --all-features

lint-fix:  ## dprint fmt, cargo fmt, fix and clippy. Skip clippy on guest code since it's not supported by risc0
	dprint fmt
	cargo fix --allow-dirty --all-features
	SKIP_GUEST_BUILD=1 cargo clippy --fix --allow-dirty --all-features
	cargo +nightly fmt --all

check-features: ## Checks that project compiles with all combinations of features.
	cargo hack check --workspace --feature-powerset --exclude-features default --all-targets

find-unused-deps: ## Prints unused dependencies for project. Note: requires nightly
	cargo +nightly udeps --all-targets --all-features

docs:  ## Generates documentation locally
	cargo doc --open

set-git-hook:
	git config core.hooksPath .githooks

# Downloads and unpacks Ethereum Foundation tests in the `$(EF_TESTS_DIR)` directory.
#
# Requires `wget` and `tar`
$(EF_TESTS_DIR):
	mkdir $(EF_TESTS_DIR)
	wget $(EF_TESTS_URL) -O ethereum-tests.tar.gz
	tar -xzf ethereum-tests.tar.gz --strip-components=1 -C $(EF_TESTS_DIR)
	rm ethereum-tests.tar.gz

.PHONY: ef-tests
ef-tests: $(EF_TESTS_DIR) ## Runs Ethereum Foundation tests.
	cargo nextest run -p citrea-evm general_state_tests

%:
	@:

# Basic checks to do before opening a PR
pr:
	$(MAKE) lint
	$(MAKE) test

# Set genesis from system contract source files
genesis:
	$(MAKE) -C crates/evm/src/evm/system_contracts genesis

# Set production genesis from system contract source files
genesis-prod:
	$(MAKE) -C crates/evm/src/evm/system_contracts genesis-prod<|MERGE_RESOLUTION|>--- conflicted
+++ resolved
@@ -44,14 +44,10 @@
 clean-all: clean clean-node clean-txs
 
 test-nocapture: ## Runs test suite with output from tests printed
-<<<<<<< HEAD
-	RISC0_DEV_MODE=1 PARALLEL_PROOF_LIMIT=1 cargo nextest run --no-capture --retries 0 --workspace --all-features --no-fail-fast $(filter-out $@,$(MAKECMDGOALS))
-=======
 	PARALLEL_PROOF_LIMIT=1 cargo nextest run --no-capture --retries 0 --locked --workspace --all-features --no-fail-fast $(filter-out $@,$(MAKECMDGOALS))
->>>>>>> 5aba082e
 
 test: $(EF_TESTS_DIR) ## Runs test suite using nextest
-	PARALLEL_PROOF_LIMIT=1 cargo nextest run -j15 --locked --workspace --all-features --no-fail-fast $(filter-out $@,$(MAKECMDGOALS))
+	PARALLEL_PROOF_LIMIT=1 cargo nextest run -j15 --workspace --all-features --no-fail-fast $(filter-out $@,$(MAKECMDGOALS))
 
 coverage: $(EF_TESTS_DIR) ## Coverage in lcov format
 	CITREA_CLI_E2E_TEST_BINARY=$(CURDIR)/target/llvm-cov-target/debug/citrea-cli \
